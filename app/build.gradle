apply plugin: 'com.android.application'

android {
    compileSdkVersion 22
    buildToolsVersion "22.0.1"

    defaultConfig {
        applicationId "acr.browser.lightning"
        minSdkVersion 14
        targetSdkVersion 22
        versionCode 77
        versionName "4.0.9a"
    }

    buildTypes {
        release {
            minifyEnabled true
<<<<<<< HEAD
            shrinkResources true
            proguardFiles getDefaultProguardFile('proguard-android.txt'), 'proguard-project.txt'
        }
        debug {
            minifyEnabled true
            shrinkResources true
            proguardFiles getDefaultProguardFile('proguard-android.txt'), 'proguard-project.txt'
=======
            proguardFiles 'proguard-project.txt'
        }
        debug {
            minifyEnabled true
            proguardFiles 'proguard-project.txt'
>>>>>>> f5fcc2e6
        }
    }

    lintOptions {
        abortOnError false
    }
}

dependencies {
    compile(project(':libnetcipher')) {
        // Exclude any support-v4 modules because appcompat-v7 will import the latest
        exclude module:'support-v4'
        exclude module:'android-support-v4'
    }
    compile 'com.android.support:palette-v7:22.1.1'
    compile 'com.android.support:appcompat-v7:22.1.1'
    compile files('libs/jsoup-1.8.1.jar')
}<|MERGE_RESOLUTION|>--- conflicted
+++ resolved
@@ -15,21 +15,13 @@
     buildTypes {
         release {
             minifyEnabled true
-<<<<<<< HEAD
             shrinkResources true
-            proguardFiles getDefaultProguardFile('proguard-android.txt'), 'proguard-project.txt'
+            proguardFiles 'proguard-project.txt'
         }
         debug {
             minifyEnabled true
             shrinkResources true
-            proguardFiles getDefaultProguardFile('proguard-android.txt'), 'proguard-project.txt'
-=======
             proguardFiles 'proguard-project.txt'
-        }
-        debug {
-            minifyEnabled true
-            proguardFiles 'proguard-project.txt'
->>>>>>> f5fcc2e6
         }
     }
 
