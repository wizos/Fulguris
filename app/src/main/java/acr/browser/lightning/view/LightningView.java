/*
 * Copyright 2014 A.C.R. Development
 */

package acr.browser.lightning.view;

import android.Manifest;
import android.annotation.SuppressLint;
import android.content.Context;
import android.graphics.Bitmap;
import android.graphics.Color;
import android.graphics.ColorMatrix;
import android.graphics.ColorMatrixColorFilter;
import android.graphics.Paint;
import android.net.Uri;
import android.os.Build;
import android.os.Handler;
import android.os.Message;
import android.support.annotation.NonNull;
import android.support.annotation.Nullable;
import android.util.Log;
import android.view.GestureDetector;
import android.view.GestureDetector.SimpleOnGestureListener;
import android.view.MotionEvent;
import android.view.View;
import android.view.View.OnTouchListener;
import android.view.ViewConfiguration;
import android.webkit.CookieManager;
import android.webkit.WebSettings;
import android.webkit.WebSettings.LayoutAlgorithm;
import android.webkit.WebSettings.PluginState;
import android.webkit.WebView;

import com.squareup.otto.Bus;

import java.io.File;
import java.io.FileNotFoundException;
import java.io.FileOutputStream;
import java.io.IOException;
<<<<<<< HEAD

import javax.inject.Inject;
=======
import java.net.URISyntaxException;
import java.util.ArrayList;
import java.util.List;
>>>>>>> b3cec673

import acr.browser.lightning.R;
import acr.browser.lightning.activity.BrowserActivity;
import acr.browser.lightning.app.BrowserApp;
import acr.browser.lightning.bus.BrowserEvents;
import acr.browser.lightning.constant.Constants;
import acr.browser.lightning.constant.HistoryPage;
import acr.browser.lightning.constant.StartPage;
import acr.browser.lightning.dialog.LightningDialogBuilder;
import acr.browser.lightning.download.LightningDownloadListener;
import acr.browser.lightning.preference.PreferenceManager;
import acr.browser.lightning.utils.PermissionsManager;
import acr.browser.lightning.utils.ProxyUtils;
import acr.browser.lightning.utils.ThemeUtils;
import acr.browser.lightning.utils.Utils;

public class LightningView {

    final LightningViewTitle mTitle;
    private WebView mWebView;
    final boolean mIsIncognitoTab;
    private final GestureDetector mGestureDetector;
    private final BrowserActivity mActivity;
    private static String mHomepage;
    private static String mDefaultUserAgent;
    private final Paint mPaint = new Paint();
    private boolean isForegroundTab;
    private boolean mInvertPage = false;
    private boolean mToggleDesktop = false;
    private static float mMaxFling;
    private static final int API = android.os.Build.VERSION.SDK_INT;
    private static final int SCROLL_UP_THRESHOLD = Utils.dpToPx(10);
    private static final float[] mNegativeColorArray = {
            -1.0f, 0, 0, 0, 255, // red
            0, -1.0f, 0, 0, 255, // green
            0, 0, -1.0f, 0, 255, // blue
            0, 0, 0, 1.0f, 0 // alpha
    };
    private final PermissionsManager mPermissionsManager;
    private static final String[] PERMISSIONS = new String[]{Manifest.permission.ACCESS_FINE_LOCATION};
    private final WebViewHandler webViewHandler = new WebViewHandler();

    @Inject
    Bus eventBus;

    @Inject
    PreferenceManager mPreferences;

    @Inject
    LightningDialogBuilder bookmarksDialogBuilder;

    @SuppressLint("NewApi")
    public LightningView(BrowserActivity activity, String url, boolean darkTheme, boolean isIncognito) {
        BrowserApp.getAppComponent().inject(this);
        mActivity = activity;
        mWebView = new WebView(activity);
        mIsIncognitoTab = isIncognito;
        mTitle = new LightningViewTitle(activity, darkTheme);
        // mAdBlock = AdBlock.getInstance(activity.getApplicationContext());
        mPermissionsManager = PermissionsManager.getInstance();

        mMaxFling = ViewConfiguration.get(activity).getScaledMaximumFlingVelocity();

        mWebView.setDrawingCacheBackgroundColor(Color.WHITE);
        mWebView.setFocusableInTouchMode(true);
        mWebView.setFocusable(true);
        mWebView.setDrawingCacheEnabled(false);
        mWebView.setWillNotCacheDrawing(true);
        if (Build.VERSION.SDK_INT <= Build.VERSION_CODES.LOLLIPOP_MR1) {
            //noinspection deprecation
            mWebView.setAnimationCacheEnabled(false);
            //noinspection deprecation
            mWebView.setAlwaysDrawnWithCacheEnabled(false);
        }
        mWebView.setBackgroundColor(Color.WHITE);

        mWebView.setScrollbarFadingEnabled(true);
        mWebView.setSaveEnabled(true);
        mWebView.setNetworkAvailable(true);
        mWebView.setWebChromeClient(new LightningChromeClient(activity, this));
        mWebView.setWebViewClient(new LightningWebClient(activity, this));
        mWebView.setDownloadListener(new LightningDownloadListener(activity));
        mGestureDetector = new GestureDetector(activity, new CustomGestureListener());
        mWebView.setOnTouchListener(new TouchListener());
        mDefaultUserAgent = mWebView.getSettings().getUserAgentString();
        initializeSettings(mWebView.getSettings(), activity);
        initializePreferences(mWebView.getSettings(), activity);

        if (url != null) {
            if (!url.trim().isEmpty()) {
                mWebView.loadUrl(url);
            } else {
                // don't load anything, the user is looking for a blank tab
            }
        } else {
            loadHomepage();
        }
    }

    public void loadHomepage() {
        if (mWebView == null) {
            return;
        }
        if (mHomepage.startsWith("about:home")) {
            mWebView.loadUrl(StartPage.getHomepage(mActivity));
        } else if (mHomepage.startsWith("about:bookmarks")) {
            loadBookmarkpage();
        } else {
            mWebView.loadUrl(mHomepage);
        }
    }

    /**
     * Load the HTML bookmarks page in this view
     */
    public void loadBookmarkpage() {
        if (mWebView == null)
            return;
        Bitmap folderIcon = ThemeUtils.getThemedBitmap(mActivity, R.drawable.ic_folder, false);
        FileOutputStream outputStream = null;
        File image = new File(mActivity.getCacheDir(), "folder.png");
        try {
            outputStream = new FileOutputStream(image);
            folderIcon.compress(Bitmap.CompressFormat.PNG, 100, outputStream);
            folderIcon.recycle();
        } catch (FileNotFoundException e) {
            e.printStackTrace();
        } finally {
            Utils.close(outputStream);
        }
        File bookmarkWebPage = new File(mActivity.getFilesDir(), Constants.BOOKMARKS_FILENAME);

        BrowserApp.getAppComponent().getBookmarkPage().buildBookmarkPage(null);
        mWebView.loadUrl(Constants.FILE + bookmarkWebPage);

    }

    /**
     * Initialize the preference driven settings of the WebView
     *
     * @param settings the WebSettings object to use, you can pass in null
     *                 if you don't have a reference to them
     * @param context  the context in which the WebView was created
     */
    @SuppressLint("NewApi")
    public synchronized void initializePreferences(@Nullable WebSettings settings, Context context) {
        if (settings == null && mWebView == null) {
            return;
        } else if (settings == null) {
            settings = mWebView.getSettings();
        }

        settings.setDefaultTextEncodingName(mPreferences.getTextEncoding());
        mHomepage = mPreferences.getHomepage();
        // mAdBlock.updatePreference();

        setColorMode(mPreferences.getRenderingMode());

        if (!mIsIncognitoTab) {
            settings.setGeolocationEnabled(mPreferences.getLocationEnabled());
            if (mPreferences.getLocationEnabled() && !PermissionsManager.checkPermissions(mActivity, PERMISSIONS)) {
                mPermissionsManager.requestPermissionsIfNecessary(mActivity, PERMISSIONS);
            }
        } else {
            settings.setGeolocationEnabled(false);
        }
        if (API < Build.VERSION_CODES.KITKAT) {
            switch (mPreferences.getFlashSupport()) {
                case 0:
                    //noinspection deprecation
                    settings.setPluginState(PluginState.OFF);
                    break;
                case 1:
                    //noinspection deprecation
                    settings.setPluginState(PluginState.ON_DEMAND);
                    break;
                case 2:
                    //noinspection deprecation
                    settings.setPluginState(PluginState.ON);
                    break;
                default:
                    break;
            }
        }

        setUserAgent(context, mPreferences.getUserAgentChoice());

        if (mPreferences.getSavePasswordsEnabled() && !mIsIncognitoTab) {
            if (API < Build.VERSION_CODES.JELLY_BEAN_MR2) {
                //noinspection deprecation
                settings.setSavePassword(true);
            }
            settings.setSaveFormData(true);
        } else {
            if (API < Build.VERSION_CODES.JELLY_BEAN_MR2) {
                //noinspection deprecation
                settings.setSavePassword(false);
            }
            settings.setSaveFormData(false);
        }

        if (mPreferences.getJavaScriptEnabled()) {
            settings.setJavaScriptEnabled(true);
            settings.setJavaScriptCanOpenWindowsAutomatically(true);
        } else {
            settings.setJavaScriptEnabled(false);
            settings.setJavaScriptCanOpenWindowsAutomatically(false);
        }

        if (mPreferences.getTextReflowEnabled()) {
            settings.setLayoutAlgorithm(LayoutAlgorithm.NARROW_COLUMNS);
            if (API >= android.os.Build.VERSION_CODES.KITKAT) {
                try {
                    settings.setLayoutAlgorithm(LayoutAlgorithm.TEXT_AUTOSIZING);
                } catch (Exception e) {
                    // This shouldn't be necessary, but there are a number
                    // of KitKat devices that crash trying to set this
                    Log.e(Constants.TAG, "Problem setting LayoutAlgorithm to TEXT_AUTOSIZING");
                }
            }
        } else {
            settings.setLayoutAlgorithm(LayoutAlgorithm.NORMAL);
        }

        settings.setBlockNetworkImage(mPreferences.getBlockImagesEnabled());
        if (!mIsIncognitoTab) {
            settings.setSupportMultipleWindows(mPreferences.getPopupsEnabled());
        } else {
            settings.setSupportMultipleWindows(false);
        }
        settings.setUseWideViewPort(mPreferences.getUseWideViewportEnabled());
        settings.setLoadWithOverviewMode(mPreferences.getOverviewModeEnabled());
        switch (mPreferences.getTextSize()) {
            case 0:
                settings.setTextZoom(200);
                break;
            case 1:
                settings.setTextZoom(150);
                break;
            case 2:
                settings.setTextZoom(125);
                break;
            case 3:
                settings.setTextZoom(100);
                break;
            case 4:
                settings.setTextZoom(75);
                break;
            case 5:
                settings.setTextZoom(50);
                break;
        }
        if (Build.VERSION.SDK_INT >= Build.VERSION_CODES.LOLLIPOP) {
            CookieManager.getInstance().setAcceptThirdPartyCookies(mWebView,
                    !mPreferences.getBlockThirdPartyCookiesEnabled());
        }
    }

    /**
     * Initialize the settings of the WebView that are intrinsic to Lightning and cannot
     * be altered by the user. Distinguish between Incognito and Regular tabs here.
     *
     * @param settings the WebSettings object to use.
     * @param context  the Context which was used to construct the WebView.
     */
    @SuppressLint("NewApi")
    private void initializeSettings(WebSettings settings, Context context) {
        if (API < Build.VERSION_CODES.JELLY_BEAN_MR2) {
            //noinspection deprecation
            settings.setAppCacheMaxSize(Long.MAX_VALUE);
        }
        if (API < Build.VERSION_CODES.JELLY_BEAN_MR1) {
            //noinspection deprecation
            settings.setEnableSmoothTransition(true);
        }
        if (API > Build.VERSION_CODES.JELLY_BEAN) {
            settings.setMediaPlaybackRequiresUserGesture(true);
        }
        if (API >= Build.VERSION_CODES.LOLLIPOP && !mIsIncognitoTab) {
            settings.setMixedContentMode(WebSettings.MIXED_CONTENT_COMPATIBILITY_MODE);
        } else if (API >= Build.VERSION_CODES.LOLLIPOP) {
            // We're in Incognito mode, reject
            settings.setMixedContentMode(WebSettings.MIXED_CONTENT_NEVER_ALLOW);
        }
        if (!mIsIncognitoTab) {
            settings.setDomStorageEnabled(true);
            settings.setAppCacheEnabled(true);
            settings.setCacheMode(WebSettings.LOAD_DEFAULT);
            settings.setDatabaseEnabled(true);
        } else {
            settings.setDomStorageEnabled(false);
            settings.setAppCacheEnabled(false);
            settings.setDatabaseEnabled(false);
            settings.setCacheMode(WebSettings.LOAD_NO_CACHE);
        }
        settings.setSupportZoom(true);
        settings.setBuiltInZoomControls(true);
        settings.setDisplayZoomControls(false);
        settings.setAllowContentAccess(true);
        settings.setAllowFileAccess(true);
        if (API >= Build.VERSION_CODES.JELLY_BEAN) {
            settings.setAllowFileAccessFromFileURLs(false);
            settings.setAllowUniversalAccessFromFileURLs(false);
        }

        settings.setAppCachePath(context.getDir("appcache", 0).getPath());
        settings.setGeolocationDatabasePath(context.getDir("geolocation", 0).getPath());
        if (API < Build.VERSION_CODES.KITKAT) {
            //noinspection deprecation
            settings.setDatabasePath(context.getDir("databases", 0).getPath());
        }
    }

    public void toggleDesktopUA(@NonNull Context context) {
        if (mWebView == null)
            return;
        if (!mToggleDesktop)
            mWebView.getSettings().setUserAgentString(Constants.DESKTOP_USER_AGENT);
        else
            setUserAgent(context, mPreferences.getUserAgentChoice());
        mToggleDesktop = !mToggleDesktop;
    }

    @SuppressLint("NewApi")
    private void setUserAgent(Context context, int choice) {
        if (mWebView == null) return;
        WebSettings settings = mWebView.getSettings();
        switch (choice) {
            case 1:
                if (API >= Build.VERSION_CODES.JELLY_BEAN_MR1) {
                    settings.setUserAgentString(WebSettings.getDefaultUserAgent(context));
                } else {
                    settings.setUserAgentString(mDefaultUserAgent);
                }
                break;
            case 2:
                settings.setUserAgentString(Constants.DESKTOP_USER_AGENT);
                break;
            case 3:
                settings.setUserAgentString(Constants.MOBILE_USER_AGENT);
                break;
            case 4:
                String ua = mPreferences.getUserAgentString(mDefaultUserAgent);
                if (ua == null || ua.isEmpty()) {
                    ua = " ";
                }
                settings.setUserAgentString(ua);
                break;
        }
    }

    public boolean isShown() {
        return mWebView != null && mWebView.isShown();
    }

    public synchronized void onPause() {
        if (mWebView != null)
            mWebView.onPause();
    }

    public synchronized void onResume() {
        if (mWebView != null)
            mWebView.onResume();
    }

    public synchronized void freeMemory() {
        if (mWebView != null && Build.VERSION.SDK_INT < Build.VERSION_CODES.KITKAT) {
            //noinspection deprecation
            mWebView.freeMemory();
    }
    }

    public void setForegroundTab(boolean isForeground) {
        isForegroundTab = isForeground;
        eventBus.post(new BrowserEvents.TabsChanged());
    }

    public boolean isForegroundTab() {
        return isForegroundTab;
    }

    public int getProgress() {
        if (mWebView != null) {
            return mWebView.getProgress();
        } else {
            return 100;
        }
    }

    public synchronized void stopLoading() {
        if (mWebView != null) {
            mWebView.stopLoading();
        }
    }

    private void setHardwareRendering() {
        mWebView.setLayerType(View.LAYER_TYPE_HARDWARE, mPaint);
    }

    private void setNormalRendering() {
        mWebView.setLayerType(View.LAYER_TYPE_NONE, null);
    }

    public void setSoftwareRendering() {
        mWebView.setLayerType(View.LAYER_TYPE_SOFTWARE, null);
    }

    private void setColorMode(int mode) {
        mInvertPage = false;
        switch (mode) {
            case 0:
                mPaint.setColorFilter(null);
                // setSoftwareRendering(); // Some devices get segfaults
                // in the WebView with Hardware Acceleration enabled,
                // the only fix is to disable hardware rendering
                setNormalRendering();
                mInvertPage = false;
                break;
            case 1:
                ColorMatrixColorFilter filterInvert = new ColorMatrixColorFilter(
                        mNegativeColorArray);
                mPaint.setColorFilter(filterInvert);
                setHardwareRendering();

                mInvertPage = true;
                break;
            case 2:
                ColorMatrix cm = new ColorMatrix();
                cm.setSaturation(0);
                ColorMatrixColorFilter filterGray = new ColorMatrixColorFilter(cm);
                mPaint.setColorFilter(filterGray);
                setHardwareRendering();
                break;
            case 3:
                ColorMatrix matrix = new ColorMatrix();
                matrix.set(mNegativeColorArray);
                ColorMatrix matrixGray = new ColorMatrix();
                matrixGray.setSaturation(0);
                ColorMatrix concat = new ColorMatrix();
                concat.setConcat(matrix, matrixGray);
                ColorMatrixColorFilter filterInvertGray = new ColorMatrixColorFilter(concat);
                mPaint.setColorFilter(filterInvertGray);
                setHardwareRendering();

                mInvertPage = true;
                break;

        }

    }

    public synchronized void pauseTimers() {
        if (mWebView != null) {
            mWebView.pauseTimers();
        }
    }

    public synchronized void resumeTimers() {
        if (mWebView != null) {
            mWebView.resumeTimers();
        }
    }

    public void requestFocus() {
        if (mWebView != null && !mWebView.hasFocus()) {
            mWebView.requestFocus();
        }
    }

    public void setVisibility(int visible) {
        if (mWebView != null) {
            mWebView.setVisibility(visible);
        }
    }

    public synchronized void reload() {
        // Check if configured proxy is available
        if (!ProxyUtils.getInstance().isProxyReady()) {
            // User has been notified
            return;
        }

        if (mWebView != null) {
            mWebView.reload();
        }
    }

    /**
     * Naive caching of the favicon according to the domain name of the URL
     * @param icon the icon to cache
     */
    private void cacheFavicon(final Bitmap icon) {
        if (icon == null) return;
        final Uri uri = Uri.parse(getUrl());
        if (uri.getHost() == null) {
            return;
        }
        new Thread(new IconCacheTask(uri, icon)).start();
    }

    @SuppressLint("NewApi")
    public synchronized void find(String text) {
        if (mWebView != null) {
            if (API >= Build.VERSION_CODES.JELLY_BEAN_MR1) {
                mWebView.findAllAsync(text);
            } else {
                //noinspection deprecation
                mWebView.findAll(text);
            }
        }
    }

    public synchronized void onDestroy() {
        if (mWebView != null) {
            mWebView.stopLoading();
            mWebView.onPause();
            mWebView.clearHistory();
            mWebView.setVisibility(View.GONE);
            mWebView.removeAllViews();
            mWebView.destroyDrawingCache();
            // mWebView.destroy(); //this is causing the segfault
            mWebView = null;
        }
    }

    public synchronized void goBack() {
        if (mWebView != null) {
            mWebView.goBack();
        }
    }

    public String getUserAgent() {
        if (mWebView != null) {
            return mWebView.getSettings().getUserAgentString();
        } else {
            return "";
        }
    }

    public synchronized void goForward() {
        if (mWebView != null) {
            mWebView.goForward();
        }
    }

    /**
     * Used by {@link LightningWebClient}
     *
     * @return true if the page is in inverted mode, false otherwise
     */
    public boolean getInvertePage() {
        return mInvertPage;
    }
    /**
     * handles a long click on the page, parameter String url
     * is the url that should have been obtained from the WebView touch node
     * thingy, if it is null, this method tries to deal with it and find a workaround
     */
    private void longClickPage(final String url) {
        final WebView.HitTestResult result = mWebView.getHitTestResult();
        String currentUrl = mWebView.getUrl();
        if (currentUrl != null && currentUrl.startsWith(Constants.FILE)) {
            if (currentUrl.endsWith(HistoryPage.FILENAME)) {
                if (url != null) {
                    bookmarksDialogBuilder.showLongPressedHistoryLinkDialog(mActivity, url);
                } else if (result != null && result.getExtra() != null) {
                    final String newUrl = result.getExtra();
                    bookmarksDialogBuilder.showLongPressedHistoryLinkDialog(mActivity, newUrl);
                }
            } else if (currentUrl.endsWith(Constants.BOOKMARKS_FILENAME)) {
                if (url != null) {
                    bookmarksDialogBuilder.showLongPressLinkDialog(mActivity, url);
                } else if (result != null && result.getExtra() != null) {
                    final String newUrl = result.getExtra();
                    bookmarksDialogBuilder.showLongPressLinkDialog(mActivity, newUrl);
                }
            }
        } else {
            if (url != null) {
                if (result != null) {
                    if (result.getType() == WebView.HitTestResult.SRC_IMAGE_ANCHOR_TYPE || result.getType() == WebView.HitTestResult.IMAGE_TYPE) {
                        bookmarksDialogBuilder.showLongPressImageDialog(mActivity, url, getUserAgent());
                    } else {
                        bookmarksDialogBuilder.showLongPressLinkDialog(mActivity, url);
                    }
                } else {
                    bookmarksDialogBuilder.showLongPressLinkDialog(mActivity, url);
                }
            } else if (result != null && result.getExtra() != null) {
                final String newUrl = result.getExtra();
                if (result.getType() == WebView.HitTestResult.SRC_IMAGE_ANCHOR_TYPE || result.getType() == WebView.HitTestResult.IMAGE_TYPE) {
                    bookmarksDialogBuilder.showLongPressImageDialog(mActivity, newUrl, getUserAgent());
                } else {
                    bookmarksDialogBuilder.showLongPressLinkDialog(mActivity, newUrl);
                }
            }
        }
    }

    public boolean canGoBack() {
        return mWebView != null && mWebView.canGoBack();
    }

    public boolean canGoForward() {
        return mWebView != null && mWebView.canGoForward();
    }

    @Nullable
    public WebView getWebView() {
        return mWebView;
    }

    public Bitmap getFavicon() {
        return mTitle.getFavicon();
    }

    public synchronized void loadUrl(String url) {
        // Check if configured proxy is available
        if (!ProxyUtils.getInstance().isProxyReady()) {
            return;
        }

        if (mWebView != null) {
            mWebView.loadUrl(url);
        }
    }

    public String getTitle() {
        return mTitle.getTitle();
    }

    @NonNull
    public String getUrl() {
        if (mWebView != null && mWebView.getUrl() != null) {
            return mWebView.getUrl();
        } else {
            return "";
        }
    }

<<<<<<< HEAD
=======
    private static class IconCacheTask implements Runnable {
        private final Uri uri;
        private final Bitmap icon;

        public IconCacheTask(Uri uri, Bitmap icon) {
            this.uri = uri;
            this.icon = icon;
        }

        @Override
        public void run() {
            String hash = String.valueOf(uri.getHost().hashCode());
            Log.d(Constants.TAG, "Caching icon for " + uri.getHost());
            FileOutputStream fos = null;
            try {
                File image = new File(BrowserApp.getAppContext().getCacheDir(), hash + ".png");
                fos = new FileOutputStream(image);
                icon.compress(Bitmap.CompressFormat.PNG, 100, fos);
                fos.flush();
            } catch (IOException e) {
                e.printStackTrace();
            } finally {
                Utils.close(fos);
            }
        }
    }

    public class LightningWebClient extends WebViewClient {

        final Activity mActivity;

        LightningWebClient(Activity activity) {
            mActivity = activity;
        }

        @Override
        public WebResourceResponse shouldInterceptRequest(WebView view, WebResourceRequest request) {
            if (Build.VERSION.SDK_INT >= Build.VERSION_CODES.LOLLIPOP) {
                if (mAdBlock.isAd(request.getUrl().toString())) {
                    ByteArrayInputStream EMPTY = new ByteArrayInputStream("".getBytes());
                    return new WebResourceResponse("text/plain", "utf-8", EMPTY);
                }
            }
            return super.shouldInterceptRequest(view, request);
        }

        @SuppressWarnings("deprecation")
        @Override
        public WebResourceResponse shouldInterceptRequest(WebView view, String url) {
            if (mAdBlock.isAd(url)) {
                ByteArrayInputStream EMPTY = new ByteArrayInputStream("".getBytes());
                return new WebResourceResponse("text/plain", "utf-8", EMPTY);
            }
            return null;
        }

        @SuppressLint("NewApi")
        @Override
        public void onPageFinished(WebView view, String url) {
            if (view.isShown()) {
                mBrowserController.updateUrl(url, true);
                view.postInvalidate();
            }
            if (view.getTitle() == null || view.getTitle().isEmpty()) {
                mTitle.setTitle(mActivity.getString(R.string.untitled));
            } else {
                mTitle.setTitle(view.getTitle());
            }
            if (API >= android.os.Build.VERSION_CODES.KITKAT && mInvertPage) {
                view.evaluateJavascript(Constants.JAVASCRIPT_INVERT_PAGE, null);
            }
            mBrowserController.updateTabs();
        }

        @Override
        public void onPageStarted(WebView view, String url, Bitmap favicon) {
            if (isShown()) {
                mBrowserController.updateUrl(url, false);
                mBrowserController.showActionBar();
            }
            mTitle.setFavicon(mWebpageBitmap);
            mBrowserController.updateTabs();
        }

        @Override
        public void onReceivedHttpAuthRequest(final WebView view, @NonNull final HttpAuthHandler handler,
                                              final String host, final String realm) {

            AlertDialog.Builder builder = new AlertDialog.Builder(mActivity);
            final EditText name = new EditText(mActivity);
            final EditText password = new EditText(mActivity);
            LinearLayout passLayout = new LinearLayout(mActivity);
            passLayout.setOrientation(LinearLayout.VERTICAL);

            passLayout.addView(name);
            passLayout.addView(password);

            name.setHint(mActivity.getString(R.string.hint_username));
            name.setSingleLine();
            password.setInputType(InputType.TYPE_TEXT_VARIATION_PASSWORD);
            password.setSingleLine();
            password.setTransformationMethod(new PasswordTransformationMethod());
            password.setHint(mActivity.getString(R.string.hint_password));
            builder.setTitle(mActivity.getString(R.string.title_sign_in));
            builder.setView(passLayout);
            builder.setCancelable(true)
                    .setPositiveButton(mActivity.getString(R.string.title_sign_in),
                            new DialogInterface.OnClickListener() {
                                @Override
                                public void onClick(DialogInterface dialog, int id) {
                                    String user = name.getText().toString();
                                    String pass = password.getText().toString();
                                    handler.proceed(user.trim(), pass.trim());
                                    Log.d(Constants.TAG, "Request Login");

                                }
                            })
                    .setNegativeButton(mActivity.getString(R.string.action_cancel),
                            new DialogInterface.OnClickListener() {
                                @Override
                                public void onClick(DialogInterface dialog, int id) {
                                    handler.cancel();

                                }
                            });
            AlertDialog alert = builder.create();
            alert.show();

        }

        private boolean mIsRunning = false;
        private float mZoomScale = 0.0f;

        @SuppressLint("NewApi")
        @Override
        public void onScaleChanged(final WebView view, final float oldScale, final float newScale) {
            if (view.isShown() && mTextReflow && API >= android.os.Build.VERSION_CODES.KITKAT) {
                if (mIsRunning)
                    return;
                if (Math.abs(mZoomScale - newScale) > 0.01f) {
                    mIsRunning = view.postDelayed(new Runnable() {

                        @Override
                        public void run() {
                            mZoomScale = newScale;
                            view.evaluateJavascript(Constants.JAVASCRIPT_TEXT_REFLOW, null);
                            mIsRunning = false;
                        }

                    }, 100);
                }

            }
        }

        private List<Integer> getAllSslErrorMessageCodes(SslError error) {

            List<Integer> errorCodeMessageCodes = new ArrayList<>();

            if (error.hasError(SslError.SSL_DATE_INVALID)) {
                errorCodeMessageCodes.add(R.string.message_certificate_date_invalid);
            }
            if (error.hasError(SslError.SSL_EXPIRED)) {
                errorCodeMessageCodes.add(R.string.message_certificate_expired);
            }
            if (error.hasError(SslError.SSL_IDMISMATCH)) {
                errorCodeMessageCodes.add(R.string.message_certificate_domain_mismatch);
            }
            if (error.hasError(SslError.SSL_NOTYETVALID)) {
                errorCodeMessageCodes.add(R.string.message_certificate_not_yet_valid);
            }
            if (error.hasError(SslError.SSL_UNTRUSTED)) {
                errorCodeMessageCodes.add(R.string.message_certificate_untrusted);
            }
            if (error.hasError(SslError.SSL_INVALID)) {
                errorCodeMessageCodes.add(R.string.message_certificate_invalid);
            }

            return errorCodeMessageCodes;
        }

        @Override
        public void onReceivedSslError(WebView view, @NonNull final SslErrorHandler handler, SslError error) {

            List<Integer> errorCodeMessageCodes = getAllSslErrorMessageCodes(error);

            StringBuilder stringBuilder = new StringBuilder();
            for (Integer messageCode : errorCodeMessageCodes) {
                stringBuilder.append(" - ").append(mActivity.getString(messageCode)).append('\n');
            }
            String alertMessage =
                    mActivity.getString(R.string.message_insecure_connection, stringBuilder.toString());

            AlertDialog.Builder builder = new AlertDialog.Builder(mActivity);
            builder.setTitle(mActivity.getString(R.string.title_warning));
            builder.setMessage(alertMessage)
                    .setCancelable(true)
                    .setPositiveButton(mActivity.getString(R.string.action_yes),
                            new DialogInterface.OnClickListener() {
                                @Override
                                public void onClick(DialogInterface dialog, int id) {
                                    handler.proceed();
                                }
                            })
                    .setNegativeButton(mActivity.getString(R.string.action_no),
                            new DialogInterface.OnClickListener() {
                                @Override
                                public void onClick(DialogInterface dialog, int id) {
                                    handler.cancel();
                                }
                            });
            builder.create().show();
        }

        @Override
        public void onFormResubmission(WebView view, @NonNull final Message dontResend, final Message resend) {
            AlertDialog.Builder builder = new AlertDialog.Builder(mActivity);
            builder.setTitle(mActivity.getString(R.string.title_form_resubmission));
            builder.setMessage(mActivity.getString(R.string.message_form_resubmission))
                    .setCancelable(true)
                    .setPositiveButton(mActivity.getString(R.string.action_yes),
                            new DialogInterface.OnClickListener() {
                                @Override
                                public void onClick(DialogInterface dialog, int id) {

                                    resend.sendToTarget();
                                }
                            })
                    .setNegativeButton(mActivity.getString(R.string.action_no),
                            new DialogInterface.OnClickListener() {
                                @Override
                                public void onClick(DialogInterface dialog, int id) {

                                    dontResend.sendToTarget();
                                }
                            });
            AlertDialog alert = builder.create();
            alert.show();
        }

        @Override
        public boolean shouldOverrideUrlLoading(WebView view, String url) {
            // Check if configured proxy is available
            if (mBrowserController.proxyIsNotReady()) {
                // User has been notified
                return true;
            }

            if (mIsIncognitoTab) {
                return super.shouldOverrideUrlLoading(view, url);
            }
            if (url.startsWith("about:")) {
                return super.shouldOverrideUrlLoading(view, url);
            }
            if (url.contains("mailto:")) {
                MailTo mailTo = MailTo.parse(url);
                Intent i = Utils.newEmailIntent(mailTo.getTo(), mailTo.getSubject(),
                        mailTo.getBody(), mailTo.getCc());
                mActivity.startActivity(i);
                view.reload();
                return true;
            } else if (url.startsWith("intent://")) {
                Intent intent;
                try {
                    intent = Intent.parseUri(url, Intent.URI_INTENT_SCHEME);
                } catch (URISyntaxException ex) {
                    return false;
                }
                if (intent != null) {
                    try {
                        mActivity.startActivity(intent);
                    } catch (ActivityNotFoundException e) {
                        Log.e(Constants.TAG, "ActivityNotFoundException");
                    }
                    return true;
                }
            }
            return mIntentUtils.startActivityForUrl(mWebView, url);
        }
    }

    public class LightningChromeClient extends WebChromeClient {

        final Activity mActivity;

        LightningChromeClient(Activity activity) {
            mActivity = activity;
        }

        @Override
        public void onProgressChanged(WebView view, int newProgress) {
            if (isShown()) {
                mBrowserController.updateProgress(newProgress);
            }
        }

        @Override
        public void onReceivedIcon(WebView view, Bitmap icon) {
            if (icon == null)
                return;
            mTitle.setFavicon(icon);
            mBrowserController.updateTabs();
            cacheFavicon(icon);
        }

        @Override
        public void onReceivedTitle(WebView view, String title) {
            if (title != null && !title.isEmpty()) {
                mTitle.setTitle(title);
            } else {
                mTitle.setTitle(mActivity.getString(R.string.untitled));
            }
            mBrowserController.updateTabs();
            if (view != null)
                mBrowserController.updateHistory(title, view.getUrl());
        }

        @Override
        public void onGeolocationPermissionsShowPrompt(final String origin,
                                                       final GeolocationPermissions.Callback callback) {
            mPermissionsManager.requestPermissionsIfNecessary(mActivity, PERMISSIONS);
            final boolean remember = true;
            AlertDialog.Builder builder = new AlertDialog.Builder(mActivity);
            builder.setTitle(mActivity.getString(R.string.location));
            String org;
            if (origin.length() > 50) {
                org = origin.subSequence(0, 50) + "...";
            } else {
                org = origin;
            }
            builder.setMessage(org + mActivity.getString(R.string.message_location))
                    .setCancelable(true)
                    .setPositiveButton(mActivity.getString(R.string.action_allow),
                            new DialogInterface.OnClickListener() {
                                @Override
                                public void onClick(DialogInterface dialog, int id) {
                                    callback.invoke(origin, true, remember);
                                }
                            })
                    .setNegativeButton(mActivity.getString(R.string.action_dont_allow),
                            new DialogInterface.OnClickListener() {
                                @Override
                                public void onClick(DialogInterface dialog, int id) {
                                    callback.invoke(origin, false, remember);
                                }
                            });
            AlertDialog alert = builder.create();
            alert.show();

        }

        @Override
        public boolean onCreateWindow(WebView view, boolean isDialog, boolean isUserGesture,
                                      Message resultMsg) {
            mBrowserController.onCreateWindow(resultMsg);
            return true;
        }

        @Override
        public void onCloseWindow(WebView window) {
            mBrowserController.onCloseWindow(LightningView.this);
        }

        @SuppressWarnings("unused")
        public void openFileChooser(ValueCallback<Uri> uploadMsg) {
            mBrowserController.openFileChooser(uploadMsg);
        }

        @SuppressWarnings("unused")
        public void openFileChooser(ValueCallback<Uri> uploadMsg, String acceptType) {
            mBrowserController.openFileChooser(uploadMsg);
        }

        @SuppressWarnings("unused")
        public void openFileChooser(ValueCallback<Uri> uploadMsg, String acceptType, String capture) {
            mBrowserController.openFileChooser(uploadMsg);
        }

        public boolean onShowFileChooser(WebView webView, ValueCallback<Uri[]> filePathCallback,
                                         WebChromeClient.FileChooserParams fileChooserParams) {
            mBrowserController.showFileChooser(filePathCallback);
            return true;
        }

        @Override
        public Bitmap getDefaultVideoPoster() {
            return mBrowserController.getDefaultVideoPoster();
        }

        @Override
        public View getVideoLoadingProgressView() {
            return mBrowserController.getVideoLoadingProgressView();
        }

        @Override
        public void onHideCustomView() {
            mBrowserController.onHideCustomView();
            super.onHideCustomView();
        }

        @Override
        public void onShowCustomView(View view, CustomViewCallback callback) {
            // While these lines might look like they work, in practice,
            // Full-screen videos won't work correctly. I may test this out some
            // more
            // if (view instanceof FrameLayout) {
            // FrameLayout frame = (FrameLayout) view;
            // if (frame.getFocusedChild() instanceof VideoView) {
            // VideoView video = (VideoView) frame.getFocusedChild();
            // video.stopPlayback();
            // frame.removeView(video);
            // video.setVisibility(View.GONE);
            // }
            // } else {
            mBrowserController.onShowCustomView(view, callback);

            // }

            super.onShowCustomView(view, callback);
        }

        @SuppressWarnings("deprecation")
        @Override
        @Deprecated
        public void onShowCustomView(View view, int requestedOrientation,
                                     CustomViewCallback callback) {
            // While these lines might look like they work, in practice,
            // Full-screen videos won't work correctly. I may test this out some
            // more
            // if (view instanceof FrameLayout) {
            // FrameLayout frame = (FrameLayout) view;
            // if (frame.getFocusedChild() instanceof VideoView) {
            // VideoView video = (VideoView) frame.getFocusedChild();
            // video.stopPlayback();
            // frame.removeView(video);
            // video.setVisibility(View.GONE);
            // }
            // } else {
            mBrowserController.onShowCustomView(view, callback);

            // }

            super.onShowCustomView(view, requestedOrientation, callback);
        }
    }

    public class Title {

        private Bitmap mFavicon;
        private String mTitle;
        private final Bitmap mDefaultIcon;

        public Title(Context context, boolean darkTheme) {
            mDefaultIcon = ThemeUtils.getThemedBitmap(context, R.drawable.ic_webpage, darkTheme);
            mFavicon = mDefaultIcon;
            mTitle = mActivity.getString(R.string.action_new_tab);
        }

        public void setFavicon(Bitmap favicon) {
            if (favicon == null) {
                mFavicon = mDefaultIcon;
            } else {
                mFavicon = Utils.padFavicon(favicon);
            }
        }

        public void setTitle(String title) {
            if (title == null) {
                mTitle = "";
            } else {
                mTitle = title;
            }
        }

        public void setTitleAndFavicon(String title, Bitmap favicon) {
            mTitle = title;

            if (favicon == null) {
                mFavicon = mDefaultIcon;
            } else {
                mFavicon = Utils.padFavicon(favicon);
            }
        }

        public String getTitle() {
            return mTitle;
        }

        public Bitmap getFavicon() {
            return mFavicon;
        }

    }

>>>>>>> b3cec673
    private class TouchListener implements OnTouchListener {

        float mLocation;
        float mY;
        int mAction;

        @SuppressLint("ClickableViewAccessibility")
        @Override
        public boolean onTouch(View view, MotionEvent arg1) {
            if (view == null)
                return false;

            if (!view.hasFocus()) {
                view.requestFocus();
            }
            mAction = arg1.getAction();
            mY = arg1.getY();
            if (mAction == MotionEvent.ACTION_DOWN) {
                mLocation = mY;
            } else if (mAction == MotionEvent.ACTION_UP) {
                final float distance = (mY - mLocation);
                if (distance > SCROLL_UP_THRESHOLD && view.getScrollY() < SCROLL_UP_THRESHOLD) {
                    mActivity.showActionBar();
                } else if (distance < -SCROLL_UP_THRESHOLD) {
                    mActivity.hideActionBar();
                }
                mLocation = 0;
            }
            mGestureDetector.onTouchEvent(arg1);
            return false;
        }
    }

    private class CustomGestureListener extends SimpleOnGestureListener {

        @Override
        public boolean onFling(MotionEvent e1, MotionEvent e2, float velocityX, float velocityY) {
            int power = (int) (velocityY * 100 / mMaxFling);
            if (power < -10) {
                mActivity.hideActionBar();
            } else if (power > 15) {
                mActivity.showActionBar();
            }
            return super.onFling(e1, e2, velocityX, velocityY);
        }

        /**
         * Without this, onLongPress is not called when user is zooming using
         * two fingers, but is when using only one.
         * <p/>
         * The required behaviour is to not trigger this when the user is
         * zooming, it shouldn't matter how much fingers the user's using.
         */
        private boolean mCanTriggerLongPress = true;

        @Override
        public void onLongPress(MotionEvent e) {
            if (mCanTriggerLongPress) {
                Message msg = webViewHandler.obtainMessage();
                if (msg != null) {
                    msg.setTarget(webViewHandler);
                    mWebView.requestFocusNodeHref(msg);
                }
        }
        }

        /**
         * Is called when the user is swiping after the doubletap, which in our
         * case means that he is zooming.
         */
        @Override
        public boolean onDoubleTapEvent(MotionEvent e) {
            mCanTriggerLongPress = false;
            return false;
        }

        /**
         * Is called when something is starting being pressed, always before
         * onLongPress.
         */
        @Override
        public void onShowPress(MotionEvent e) {
            mCanTriggerLongPress = true;
        }
    }

    private class WebViewHandler extends Handler {
        @Override
        public void handleMessage(Message msg) {
            super.handleMessage(msg);
            final String url = msg.getData().getString("url");
            longClickPage(url);
        }
    }
}<|MERGE_RESOLUTION|>--- conflicted
+++ resolved
@@ -37,14 +37,10 @@
 import java.io.FileNotFoundException;
 import java.io.FileOutputStream;
 import java.io.IOException;
-<<<<<<< HEAD
 
 import javax.inject.Inject;
-=======
-import java.net.URISyntaxException;
 import java.util.ArrayList;
 import java.util.List;
->>>>>>> b3cec673
 
 import acr.browser.lightning.R;
 import acr.browser.lightning.activity.BrowserActivity;
@@ -414,7 +410,7 @@
         if (mWebView != null && Build.VERSION.SDK_INT < Build.VERSION_CODES.KITKAT) {
             //noinspection deprecation
             mWebView.freeMemory();
-    }
+        }
     }
 
     public void setForegroundTab(boolean isForeground) {
@@ -685,503 +681,6 @@
         }
     }
 
-<<<<<<< HEAD
-=======
-    private static class IconCacheTask implements Runnable {
-        private final Uri uri;
-        private final Bitmap icon;
-
-        public IconCacheTask(Uri uri, Bitmap icon) {
-            this.uri = uri;
-            this.icon = icon;
-        }
-
-        @Override
-        public void run() {
-            String hash = String.valueOf(uri.getHost().hashCode());
-            Log.d(Constants.TAG, "Caching icon for " + uri.getHost());
-            FileOutputStream fos = null;
-            try {
-                File image = new File(BrowserApp.getAppContext().getCacheDir(), hash + ".png");
-                fos = new FileOutputStream(image);
-                icon.compress(Bitmap.CompressFormat.PNG, 100, fos);
-                fos.flush();
-            } catch (IOException e) {
-                e.printStackTrace();
-            } finally {
-                Utils.close(fos);
-            }
-        }
-    }
-
-    public class LightningWebClient extends WebViewClient {
-
-        final Activity mActivity;
-
-        LightningWebClient(Activity activity) {
-            mActivity = activity;
-        }
-
-        @Override
-        public WebResourceResponse shouldInterceptRequest(WebView view, WebResourceRequest request) {
-            if (Build.VERSION.SDK_INT >= Build.VERSION_CODES.LOLLIPOP) {
-                if (mAdBlock.isAd(request.getUrl().toString())) {
-                    ByteArrayInputStream EMPTY = new ByteArrayInputStream("".getBytes());
-                    return new WebResourceResponse("text/plain", "utf-8", EMPTY);
-                }
-            }
-            return super.shouldInterceptRequest(view, request);
-        }
-
-        @SuppressWarnings("deprecation")
-        @Override
-        public WebResourceResponse shouldInterceptRequest(WebView view, String url) {
-            if (mAdBlock.isAd(url)) {
-                ByteArrayInputStream EMPTY = new ByteArrayInputStream("".getBytes());
-                return new WebResourceResponse("text/plain", "utf-8", EMPTY);
-            }
-            return null;
-        }
-
-        @SuppressLint("NewApi")
-        @Override
-        public void onPageFinished(WebView view, String url) {
-            if (view.isShown()) {
-                mBrowserController.updateUrl(url, true);
-                view.postInvalidate();
-            }
-            if (view.getTitle() == null || view.getTitle().isEmpty()) {
-                mTitle.setTitle(mActivity.getString(R.string.untitled));
-            } else {
-                mTitle.setTitle(view.getTitle());
-            }
-            if (API >= android.os.Build.VERSION_CODES.KITKAT && mInvertPage) {
-                view.evaluateJavascript(Constants.JAVASCRIPT_INVERT_PAGE, null);
-            }
-            mBrowserController.updateTabs();
-        }
-
-        @Override
-        public void onPageStarted(WebView view, String url, Bitmap favicon) {
-            if (isShown()) {
-                mBrowserController.updateUrl(url, false);
-                mBrowserController.showActionBar();
-            }
-            mTitle.setFavicon(mWebpageBitmap);
-            mBrowserController.updateTabs();
-        }
-
-        @Override
-        public void onReceivedHttpAuthRequest(final WebView view, @NonNull final HttpAuthHandler handler,
-                                              final String host, final String realm) {
-
-            AlertDialog.Builder builder = new AlertDialog.Builder(mActivity);
-            final EditText name = new EditText(mActivity);
-            final EditText password = new EditText(mActivity);
-            LinearLayout passLayout = new LinearLayout(mActivity);
-            passLayout.setOrientation(LinearLayout.VERTICAL);
-
-            passLayout.addView(name);
-            passLayout.addView(password);
-
-            name.setHint(mActivity.getString(R.string.hint_username));
-            name.setSingleLine();
-            password.setInputType(InputType.TYPE_TEXT_VARIATION_PASSWORD);
-            password.setSingleLine();
-            password.setTransformationMethod(new PasswordTransformationMethod());
-            password.setHint(mActivity.getString(R.string.hint_password));
-            builder.setTitle(mActivity.getString(R.string.title_sign_in));
-            builder.setView(passLayout);
-            builder.setCancelable(true)
-                    .setPositiveButton(mActivity.getString(R.string.title_sign_in),
-                            new DialogInterface.OnClickListener() {
-                                @Override
-                                public void onClick(DialogInterface dialog, int id) {
-                                    String user = name.getText().toString();
-                                    String pass = password.getText().toString();
-                                    handler.proceed(user.trim(), pass.trim());
-                                    Log.d(Constants.TAG, "Request Login");
-
-                                }
-                            })
-                    .setNegativeButton(mActivity.getString(R.string.action_cancel),
-                            new DialogInterface.OnClickListener() {
-                                @Override
-                                public void onClick(DialogInterface dialog, int id) {
-                                    handler.cancel();
-
-                                }
-                            });
-            AlertDialog alert = builder.create();
-            alert.show();
-
-        }
-
-        private boolean mIsRunning = false;
-        private float mZoomScale = 0.0f;
-
-        @SuppressLint("NewApi")
-        @Override
-        public void onScaleChanged(final WebView view, final float oldScale, final float newScale) {
-            if (view.isShown() && mTextReflow && API >= android.os.Build.VERSION_CODES.KITKAT) {
-                if (mIsRunning)
-                    return;
-                if (Math.abs(mZoomScale - newScale) > 0.01f) {
-                    mIsRunning = view.postDelayed(new Runnable() {
-
-                        @Override
-                        public void run() {
-                            mZoomScale = newScale;
-                            view.evaluateJavascript(Constants.JAVASCRIPT_TEXT_REFLOW, null);
-                            mIsRunning = false;
-                        }
-
-                    }, 100);
-                }
-
-            }
-        }
-
-        private List<Integer> getAllSslErrorMessageCodes(SslError error) {
-
-            List<Integer> errorCodeMessageCodes = new ArrayList<>();
-
-            if (error.hasError(SslError.SSL_DATE_INVALID)) {
-                errorCodeMessageCodes.add(R.string.message_certificate_date_invalid);
-            }
-            if (error.hasError(SslError.SSL_EXPIRED)) {
-                errorCodeMessageCodes.add(R.string.message_certificate_expired);
-            }
-            if (error.hasError(SslError.SSL_IDMISMATCH)) {
-                errorCodeMessageCodes.add(R.string.message_certificate_domain_mismatch);
-            }
-            if (error.hasError(SslError.SSL_NOTYETVALID)) {
-                errorCodeMessageCodes.add(R.string.message_certificate_not_yet_valid);
-            }
-            if (error.hasError(SslError.SSL_UNTRUSTED)) {
-                errorCodeMessageCodes.add(R.string.message_certificate_untrusted);
-            }
-            if (error.hasError(SslError.SSL_INVALID)) {
-                errorCodeMessageCodes.add(R.string.message_certificate_invalid);
-            }
-
-            return errorCodeMessageCodes;
-        }
-
-        @Override
-        public void onReceivedSslError(WebView view, @NonNull final SslErrorHandler handler, SslError error) {
-
-            List<Integer> errorCodeMessageCodes = getAllSslErrorMessageCodes(error);
-
-            StringBuilder stringBuilder = new StringBuilder();
-            for (Integer messageCode : errorCodeMessageCodes) {
-                stringBuilder.append(" - ").append(mActivity.getString(messageCode)).append('\n');
-            }
-            String alertMessage =
-                    mActivity.getString(R.string.message_insecure_connection, stringBuilder.toString());
-
-            AlertDialog.Builder builder = new AlertDialog.Builder(mActivity);
-            builder.setTitle(mActivity.getString(R.string.title_warning));
-            builder.setMessage(alertMessage)
-                    .setCancelable(true)
-                    .setPositiveButton(mActivity.getString(R.string.action_yes),
-                            new DialogInterface.OnClickListener() {
-                                @Override
-                                public void onClick(DialogInterface dialog, int id) {
-                                    handler.proceed();
-                                }
-                            })
-                    .setNegativeButton(mActivity.getString(R.string.action_no),
-                            new DialogInterface.OnClickListener() {
-                                @Override
-                                public void onClick(DialogInterface dialog, int id) {
-                                    handler.cancel();
-                                }
-                            });
-            builder.create().show();
-        }
-
-        @Override
-        public void onFormResubmission(WebView view, @NonNull final Message dontResend, final Message resend) {
-            AlertDialog.Builder builder = new AlertDialog.Builder(mActivity);
-            builder.setTitle(mActivity.getString(R.string.title_form_resubmission));
-            builder.setMessage(mActivity.getString(R.string.message_form_resubmission))
-                    .setCancelable(true)
-                    .setPositiveButton(mActivity.getString(R.string.action_yes),
-                            new DialogInterface.OnClickListener() {
-                                @Override
-                                public void onClick(DialogInterface dialog, int id) {
-
-                                    resend.sendToTarget();
-                                }
-                            })
-                    .setNegativeButton(mActivity.getString(R.string.action_no),
-                            new DialogInterface.OnClickListener() {
-                                @Override
-                                public void onClick(DialogInterface dialog, int id) {
-
-                                    dontResend.sendToTarget();
-                                }
-                            });
-            AlertDialog alert = builder.create();
-            alert.show();
-        }
-
-        @Override
-        public boolean shouldOverrideUrlLoading(WebView view, String url) {
-            // Check if configured proxy is available
-            if (mBrowserController.proxyIsNotReady()) {
-                // User has been notified
-                return true;
-            }
-
-            if (mIsIncognitoTab) {
-                return super.shouldOverrideUrlLoading(view, url);
-            }
-            if (url.startsWith("about:")) {
-                return super.shouldOverrideUrlLoading(view, url);
-            }
-            if (url.contains("mailto:")) {
-                MailTo mailTo = MailTo.parse(url);
-                Intent i = Utils.newEmailIntent(mailTo.getTo(), mailTo.getSubject(),
-                        mailTo.getBody(), mailTo.getCc());
-                mActivity.startActivity(i);
-                view.reload();
-                return true;
-            } else if (url.startsWith("intent://")) {
-                Intent intent;
-                try {
-                    intent = Intent.parseUri(url, Intent.URI_INTENT_SCHEME);
-                } catch (URISyntaxException ex) {
-                    return false;
-                }
-                if (intent != null) {
-                    try {
-                        mActivity.startActivity(intent);
-                    } catch (ActivityNotFoundException e) {
-                        Log.e(Constants.TAG, "ActivityNotFoundException");
-                    }
-                    return true;
-                }
-            }
-            return mIntentUtils.startActivityForUrl(mWebView, url);
-        }
-    }
-
-    public class LightningChromeClient extends WebChromeClient {
-
-        final Activity mActivity;
-
-        LightningChromeClient(Activity activity) {
-            mActivity = activity;
-        }
-
-        @Override
-        public void onProgressChanged(WebView view, int newProgress) {
-            if (isShown()) {
-                mBrowserController.updateProgress(newProgress);
-            }
-        }
-
-        @Override
-        public void onReceivedIcon(WebView view, Bitmap icon) {
-            if (icon == null)
-                return;
-            mTitle.setFavicon(icon);
-            mBrowserController.updateTabs();
-            cacheFavicon(icon);
-        }
-
-        @Override
-        public void onReceivedTitle(WebView view, String title) {
-            if (title != null && !title.isEmpty()) {
-                mTitle.setTitle(title);
-            } else {
-                mTitle.setTitle(mActivity.getString(R.string.untitled));
-            }
-            mBrowserController.updateTabs();
-            if (view != null)
-                mBrowserController.updateHistory(title, view.getUrl());
-        }
-
-        @Override
-        public void onGeolocationPermissionsShowPrompt(final String origin,
-                                                       final GeolocationPermissions.Callback callback) {
-            mPermissionsManager.requestPermissionsIfNecessary(mActivity, PERMISSIONS);
-            final boolean remember = true;
-            AlertDialog.Builder builder = new AlertDialog.Builder(mActivity);
-            builder.setTitle(mActivity.getString(R.string.location));
-            String org;
-            if (origin.length() > 50) {
-                org = origin.subSequence(0, 50) + "...";
-            } else {
-                org = origin;
-            }
-            builder.setMessage(org + mActivity.getString(R.string.message_location))
-                    .setCancelable(true)
-                    .setPositiveButton(mActivity.getString(R.string.action_allow),
-                            new DialogInterface.OnClickListener() {
-                                @Override
-                                public void onClick(DialogInterface dialog, int id) {
-                                    callback.invoke(origin, true, remember);
-                                }
-                            })
-                    .setNegativeButton(mActivity.getString(R.string.action_dont_allow),
-                            new DialogInterface.OnClickListener() {
-                                @Override
-                                public void onClick(DialogInterface dialog, int id) {
-                                    callback.invoke(origin, false, remember);
-                                }
-                            });
-            AlertDialog alert = builder.create();
-            alert.show();
-
-        }
-
-        @Override
-        public boolean onCreateWindow(WebView view, boolean isDialog, boolean isUserGesture,
-                                      Message resultMsg) {
-            mBrowserController.onCreateWindow(resultMsg);
-            return true;
-        }
-
-        @Override
-        public void onCloseWindow(WebView window) {
-            mBrowserController.onCloseWindow(LightningView.this);
-        }
-
-        @SuppressWarnings("unused")
-        public void openFileChooser(ValueCallback<Uri> uploadMsg) {
-            mBrowserController.openFileChooser(uploadMsg);
-        }
-
-        @SuppressWarnings("unused")
-        public void openFileChooser(ValueCallback<Uri> uploadMsg, String acceptType) {
-            mBrowserController.openFileChooser(uploadMsg);
-        }
-
-        @SuppressWarnings("unused")
-        public void openFileChooser(ValueCallback<Uri> uploadMsg, String acceptType, String capture) {
-            mBrowserController.openFileChooser(uploadMsg);
-        }
-
-        public boolean onShowFileChooser(WebView webView, ValueCallback<Uri[]> filePathCallback,
-                                         WebChromeClient.FileChooserParams fileChooserParams) {
-            mBrowserController.showFileChooser(filePathCallback);
-            return true;
-        }
-
-        @Override
-        public Bitmap getDefaultVideoPoster() {
-            return mBrowserController.getDefaultVideoPoster();
-        }
-
-        @Override
-        public View getVideoLoadingProgressView() {
-            return mBrowserController.getVideoLoadingProgressView();
-        }
-
-        @Override
-        public void onHideCustomView() {
-            mBrowserController.onHideCustomView();
-            super.onHideCustomView();
-        }
-
-        @Override
-        public void onShowCustomView(View view, CustomViewCallback callback) {
-            // While these lines might look like they work, in practice,
-            // Full-screen videos won't work correctly. I may test this out some
-            // more
-            // if (view instanceof FrameLayout) {
-            // FrameLayout frame = (FrameLayout) view;
-            // if (frame.getFocusedChild() instanceof VideoView) {
-            // VideoView video = (VideoView) frame.getFocusedChild();
-            // video.stopPlayback();
-            // frame.removeView(video);
-            // video.setVisibility(View.GONE);
-            // }
-            // } else {
-            mBrowserController.onShowCustomView(view, callback);
-
-            // }
-
-            super.onShowCustomView(view, callback);
-        }
-
-        @SuppressWarnings("deprecation")
-        @Override
-        @Deprecated
-        public void onShowCustomView(View view, int requestedOrientation,
-                                     CustomViewCallback callback) {
-            // While these lines might look like they work, in practice,
-            // Full-screen videos won't work correctly. I may test this out some
-            // more
-            // if (view instanceof FrameLayout) {
-            // FrameLayout frame = (FrameLayout) view;
-            // if (frame.getFocusedChild() instanceof VideoView) {
-            // VideoView video = (VideoView) frame.getFocusedChild();
-            // video.stopPlayback();
-            // frame.removeView(video);
-            // video.setVisibility(View.GONE);
-            // }
-            // } else {
-            mBrowserController.onShowCustomView(view, callback);
-
-            // }
-
-            super.onShowCustomView(view, requestedOrientation, callback);
-        }
-    }
-
-    public class Title {
-
-        private Bitmap mFavicon;
-        private String mTitle;
-        private final Bitmap mDefaultIcon;
-
-        public Title(Context context, boolean darkTheme) {
-            mDefaultIcon = ThemeUtils.getThemedBitmap(context, R.drawable.ic_webpage, darkTheme);
-            mFavicon = mDefaultIcon;
-            mTitle = mActivity.getString(R.string.action_new_tab);
-        }
-
-        public void setFavicon(Bitmap favicon) {
-            if (favicon == null) {
-                mFavicon = mDefaultIcon;
-            } else {
-                mFavicon = Utils.padFavicon(favicon);
-            }
-        }
-
-        public void setTitle(String title) {
-            if (title == null) {
-                mTitle = "";
-            } else {
-                mTitle = title;
-            }
-        }
-
-        public void setTitleAndFavicon(String title, Bitmap favicon) {
-            mTitle = title;
-
-            if (favicon == null) {
-                mFavicon = mDefaultIcon;
-            } else {
-                mFavicon = Utils.padFavicon(favicon);
-            }
-        }
-
-        public String getTitle() {
-            return mTitle;
-        }
-
-        public Bitmap getFavicon() {
-            return mFavicon;
-        }
-
-    }
-
->>>>>>> b3cec673
     private class TouchListener implements OnTouchListener {
 
         float mLocation;
