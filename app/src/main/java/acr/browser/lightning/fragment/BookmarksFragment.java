package acr.browser.lightning.fragment;

import android.app.Activity;
import android.content.Context;
import android.graphics.Bitmap;
import android.graphics.PorterDuff;
import android.os.Bundle;
import android.support.annotation.IdRes;
import android.support.annotation.NonNull;
import android.support.annotation.Nullable;
import android.support.v4.app.Fragment;
import android.support.v4.view.ViewCompat;
import android.view.LayoutInflater;
import android.view.View;
import android.view.ViewGroup;
import android.view.animation.AccelerateInterpolator;
import android.view.animation.Animation;
import android.view.animation.DecelerateInterpolator;
import android.view.animation.Transformation;
import android.widget.AdapterView;
import android.widget.AdapterView.OnItemClickListener;
import android.widget.AdapterView.OnItemLongClickListener;
import android.widget.ArrayAdapter;
import android.widget.FrameLayout;
import android.widget.ImageView;
import android.widget.ListView;
import android.widget.TextView;

import com.squareup.otto.Bus;
import com.squareup.otto.Subscribe;

import java.util.ArrayList;
import java.util.Collections;
import java.util.List;

import javax.inject.Inject;

import acr.browser.lightning.R;
import acr.browser.lightning.activity.BrowserActivity;
import acr.browser.lightning.app.BrowserApp;
import acr.browser.lightning.async.AsyncExecutor;
import acr.browser.lightning.bus.BookmarkEvents;
import acr.browser.lightning.bus.BrowserEvents;
import acr.browser.lightning.database.BookmarkManager;
import acr.browser.lightning.database.HistoryItem;
import acr.browser.lightning.dialog.LightningDialogBuilder;
import acr.browser.lightning.preference.PreferenceManager;
import acr.browser.lightning.async.ImageDownloadTask;
import acr.browser.lightning.utils.ThemeUtils;

/**
 * Created by Stefano Pacifici on 25/08/15. Based on Anthony C. Restaino's code.
 */
public class BookmarksFragment extends Fragment implements View.OnClickListener, View.OnLongClickListener {

    // Managers
    @Inject
    BookmarkManager mBookmarkManager;

    // Event bus
    @Inject
    Bus mEventBus;

    // Dialog builder
    @Inject
<<<<<<< HEAD
    LightningDialogBuilder bookmarksDialogBuilder;

    @Inject
    PreferenceManager preferenceManager;
=======
    BookmarksDialogBuilder mBookmarksDialogBuilder;
>>>>>>> b0c1bcc0

    // Adapter
    private BookmarkViewAdapter mBookmarkAdapter;

    // Preloaded images
    private Bitmap mWebpageBitmap, mFolderBitmap;

    // Bookmarks
    private final List<HistoryItem> mBookmarks = new ArrayList<>();

    // Views
    private ListView mBookmarksListView;
    private ImageView mBookmarkTitleImage, mBookmarkImage;

    // Colors
    private int mIconColor, mScrollIndex;

    // Init asynchronously the bookmark manager
    private final Runnable mInitBookmarkManager = new Runnable() {
        @Override
        public void run() {
            final Context context = getContext();
            mBookmarkAdapter = new BookmarkViewAdapter(context, mBookmarks);
            setBookmarkDataSet(mBookmarkManager.getBookmarksFromFolder(null, true), false);
            mBookmarksListView.setAdapter(mBookmarkAdapter);
        }
    };

    @Override
    public void onCreate(@Nullable Bundle savedInstanceState) {
        super.onCreate(savedInstanceState);
        BrowserApp.getAppComponent().inject(this);
    }

    // Handle bookmark click
    private final OnItemClickListener mItemClickListener = new OnItemClickListener() {
        @Override
        public void onItemClick(AdapterView<?> parent, View view, int position, long id) {
            final HistoryItem item = mBookmarks.get(position);
            if (item.isFolder()) {
                mScrollIndex = mBookmarksListView.getFirstVisiblePosition();
                setBookmarkDataSet(mBookmarkManager.getBookmarksFromFolder(item.getTitle(), true), true);
            } else {
<<<<<<< HEAD
                eventBus.post(new BrowserEvents.OpenUrlInCurrentTab(item.getUrl()));
=======
                mEventBus.post(new BookmarkEvents.Clicked(item));
>>>>>>> b0c1bcc0
            }
        }
    };

    private final OnItemLongClickListener mItemLongClickListener = new OnItemLongClickListener() {
        @Override
        public boolean onItemLongClick(AdapterView<?> parent, View view, int position, long id) {
            final HistoryItem item = mBookmarks.get(position);
            handleLongPress(item, position);
            return true;
        }
    };

    @Override
    public void onResume() {
        super.onResume();
        setBookmarkDataSet(mBookmarkManager.getBookmarksFromFolder(null, true), false);
    }

    @Nullable
    @Override
    public View onCreateView(LayoutInflater inflater, ViewGroup container, Bundle savedInstanceState) {
        final View view = inflater.inflate(R.layout.bookmark_drawer, container, false);
        mBookmarksListView = (ListView) view.findViewById(R.id.right_drawer_list);
        mBookmarksListView.setOnItemClickListener(mItemClickListener);
        mBookmarksListView.setOnItemLongClickListener(mItemLongClickListener);
        mBookmarkTitleImage = (ImageView) view.findViewById(R.id.starIcon);
        mBookmarkImage = (ImageView) view.findViewById(R.id.icon_star);
        final View backView = view.findViewById(R.id.bookmark_back_button);
        backView.setOnClickListener(new View.OnClickListener() {
            @Override
            public void onClick(View v) {
                if (mBookmarkManager == null) return;
                if (!mBookmarkManager.isRootFolder()) {
                    setBookmarkDataSet(mBookmarkManager.getBookmarksFromFolder(null, true), true);
                    mBookmarksListView.setSelection(mScrollIndex);
                }
            }
        });
        setupNavigationButton(view, R.id.action_add_bookmark, R.id.icon_star);

        // Must be called here, only here we have a reference to the ListView
        new Thread(mInitBookmarkManager).run();
        return view;
    }

    @Override
    public void onActivityCreated(@Nullable Bundle savedInstanceState) {
        // TODO remove dependency on BrowserActivity
        super.onActivityCreated(savedInstanceState);
<<<<<<< HEAD
        final BrowserActivity activity = (BrowserActivity) getActivity();
        boolean darkTheme = preferenceManager.getUseTheme() != 0 || activity.isIncognito();
=======
        final Activity activity = getActivity();
        final PreferenceManager preferenceManager = PreferenceManager.getInstance();
        boolean darkTheme = preferenceManager.getUseTheme() != 0 || ((BrowserActivity) activity).isIncognito();
>>>>>>> b0c1bcc0
        mWebpageBitmap = ThemeUtils.getThemedBitmap(activity, R.drawable.ic_webpage, darkTheme);
        mFolderBitmap = ThemeUtils.getThemedBitmap(activity, R.drawable.ic_folder, darkTheme);
        mIconColor = darkTheme ? ThemeUtils.getIconDarkThemeColor(activity) :
                ThemeUtils.getIconLightThemeColor(activity);
        mBookmarkTitleImage.setColorFilter(mIconColor, PorterDuff.Mode.SRC_IN);
    }

    @Override
    public void onStart() {
        super.onStart();
        mEventBus.register(this);
    }

    @Override
    public void onStop() {
        super.onStop();
        mEventBus.unregister(this);
    }

    @Subscribe
    public void addBookmark(final BrowserEvents.AddBookmark event) {
        final HistoryItem item = new HistoryItem(event.url, event.title);
        if (mBookmarkManager.addBookmark(item)) {
            mBookmarks.add(item);
            Collections.sort(mBookmarks, new BookmarkManager.SortIgnoreCase());
            mBookmarkAdapter.notifyDataSetChanged();
            mEventBus.post(new BookmarkEvents.Added(item));
            updateBookmarkIndicator(event.url);
        }
    }

    @Subscribe
    public void currentPageInfo(final BrowserEvents.CurrentPageUrl event) {
        updateBookmarkIndicator(event.url);
    }

    @Subscribe
    public void bookmarkChanged(BookmarkEvents.BookmarkChanged event) {
        String folder = mBookmarkManager.getCurrentFolder();
        setBookmarkDataSet(mBookmarkManager.getBookmarksFromFolder(folder, true), false);
    }

    private void updateBookmarkIndicator(final String url) {
        if (!mBookmarkManager.isBookmark(url)) {
            mBookmarkImage.setImageResource(R.drawable.ic_action_star);
            mBookmarkImage.setColorFilter(mIconColor, PorterDuff.Mode.SRC_IN);
        } else {
            mBookmarkImage.setImageResource(R.drawable.ic_bookmark);
            mBookmarkImage.setColorFilter(ThemeUtils.getAccentColor(getContext()), PorterDuff.Mode.SRC_IN);
        }
    }

    @Subscribe
    public void userPressedBack(final BrowserEvents.UserPressedBack event) {
        if (mBookmarkManager.isRootFolder()) {
            mEventBus.post(new BookmarkEvents.CloseBookmarks());
        } else {
            setBookmarkDataSet(mBookmarkManager.getBookmarksFromFolder(null, true), true);
            mBookmarksListView.setSelection(mScrollIndex);
        }
    }

    @Subscribe
    public void bookmarkDeleted(final BookmarkEvents.Deleted event) {
        mBookmarks.remove(event.item);
        if (event.item.isFolder()) {
            setBookmarkDataSet(mBookmarkManager.getBookmarksFromFolder(null, true), false);
        } else {
            mBookmarkAdapter.notifyDataSetChanged();
        }
    }

    private void setBookmarkDataSet(List<HistoryItem> items, boolean animate) {
        mBookmarks.clear();
        mBookmarks.addAll(items);
        mBookmarkAdapter.notifyDataSetChanged();
        final int resource;
        if (mBookmarkManager.isRootFolder()) {
            resource = R.drawable.ic_action_star;
        } else {
            resource = R.drawable.ic_action_back;
        }

        final Animation startRotation = new Animation() {
            @Override
            protected void applyTransformation(float interpolatedTime, Transformation t) {
                mBookmarkTitleImage.setRotationY(90 * interpolatedTime);
            }
        };
        final Animation finishRotation = new Animation() {
            @Override
            protected void applyTransformation(float interpolatedTime, Transformation t) {
                mBookmarkTitleImage.setRotationY((-90) + (90 * interpolatedTime));
            }
        };
        startRotation.setAnimationListener(new Animation.AnimationListener() {
            @Override
            public void onAnimationStart(Animation animation) {
            }

            @Override
            public void onAnimationEnd(Animation animation) {
                mBookmarkTitleImage.setImageResource(resource);
                mBookmarkTitleImage.startAnimation(finishRotation);
            }

            @Override
            public void onAnimationRepeat(Animation animation) {
            }
        });
        startRotation.setInterpolator(new AccelerateInterpolator());
        finishRotation.setInterpolator(new DecelerateInterpolator());
        startRotation.setDuration(250);
        finishRotation.setDuration(250);

        if (animate) {
            mBookmarkTitleImage.startAnimation(startRotation);
        } else {
            mBookmarkTitleImage.setImageResource(resource);
        }
    }

    private void setupNavigationButton(@NonNull View view, @IdRes int buttonId, @IdRes int imageId) {
        FrameLayout frameButton = (FrameLayout) view.findViewById(buttonId);
        frameButton.setOnClickListener(this);
        frameButton.setOnLongClickListener(this);
        ImageView buttonImage = (ImageView) view.findViewById(imageId);
        buttonImage.setColorFilter(mIconColor, PorterDuff.Mode.SRC_IN);
    }

    private void handleLongPress(final HistoryItem item, final int position) {
        if (item.isFolder()) {
            mBookmarksDialogBuilder.showBookmarkFolderLongPressedDialog(getContext(), item);
        } else {
<<<<<<< HEAD
            bookmarksDialogBuilder.showLongPressLinkDialog(getContext(), item.getUrl());
=======
            mBookmarksDialogBuilder.showLongPressedDialogForUrl(getContext(), item);
>>>>>>> b0c1bcc0
        }
    }

    @Override
    public void onClick(View v) {
        switch (v.getId()) {
            case R.id.action_add_bookmark:
                mEventBus.post(new BookmarkEvents.WantToBookmarkCurrentPage());
                break;
            default:
                break;
        }
    }

    @Override
    public boolean onLongClick(View v) {
        return false;
    }

    private class BookmarkViewAdapter extends ArrayAdapter<HistoryItem> {

        final Context context;

        public BookmarkViewAdapter(Context context, List<HistoryItem> data) {
            super(context, R.layout.bookmark_list_item, data);
            this.context = context;
        }

        @Override
        public View getView(int position, View convertView, ViewGroup parent) {
            View row = convertView;
            BookmarkViewHolder holder;

            if (row == null) {
                LayoutInflater inflater = LayoutInflater.from(context);
                row = inflater.inflate(R.layout.bookmark_list_item, parent, false);

                holder = new BookmarkViewHolder();
                holder.txtTitle = (TextView) row.findViewById(R.id.textBookmark);
                holder.favicon = (ImageView) row.findViewById(R.id.faviconBookmark);
                row.setTag(holder);
            } else {
                holder = (BookmarkViewHolder) row.getTag();
            }

            ViewCompat.jumpDrawablesToCurrentState(row);

            HistoryItem web = mBookmarks.get(position);
            holder.txtTitle.setText(web.getTitle());
            if (web.isFolder()) {
                holder.favicon.setImageBitmap(mFolderBitmap);
            } else if (web.getBitmap() == null) {
                holder.favicon.setImageBitmap(mWebpageBitmap);
                new ImageDownloadTask(holder.favicon, web, mWebpageBitmap)
                        .executeOnExecutor(AsyncExecutor.getInstance());
            } else {
                holder.favicon.setImageBitmap(web.getBitmap());
            }
            return row;
        }

        private class BookmarkViewHolder {
            TextView txtTitle;
            ImageView favicon;
        }
    }

}<|MERGE_RESOLUTION|>--- conflicted
+++ resolved
@@ -1,6 +1,5 @@
 package acr.browser.lightning.fragment;
 
-import android.app.Activity;
 import android.content.Context;
 import android.graphics.Bitmap;
 import android.graphics.PorterDuff;
@@ -63,14 +62,10 @@
 
     // Dialog builder
     @Inject
-<<<<<<< HEAD
-    LightningDialogBuilder bookmarksDialogBuilder;
+    LightningDialogBuilder mBookmarksDialogBuilder;
 
     @Inject
-    PreferenceManager preferenceManager;
-=======
-    BookmarksDialogBuilder mBookmarksDialogBuilder;
->>>>>>> b0c1bcc0
+    PreferenceManager mPreferenceManager;
 
     // Adapter
     private BookmarkViewAdapter mBookmarkAdapter;
@@ -114,11 +109,7 @@
                 mScrollIndex = mBookmarksListView.getFirstVisiblePosition();
                 setBookmarkDataSet(mBookmarkManager.getBookmarksFromFolder(item.getTitle(), true), true);
             } else {
-<<<<<<< HEAD
-                eventBus.post(new BrowserEvents.OpenUrlInCurrentTab(item.getUrl()));
-=======
-                mEventBus.post(new BookmarkEvents.Clicked(item));
->>>>>>> b0c1bcc0
+                mEventBus.post(new BrowserEvents.OpenUrlInCurrentTab(item.getUrl()));
             }
         }
     };
@@ -169,14 +160,8 @@
     public void onActivityCreated(@Nullable Bundle savedInstanceState) {
         // TODO remove dependency on BrowserActivity
         super.onActivityCreated(savedInstanceState);
-<<<<<<< HEAD
         final BrowserActivity activity = (BrowserActivity) getActivity();
-        boolean darkTheme = preferenceManager.getUseTheme() != 0 || activity.isIncognito();
-=======
-        final Activity activity = getActivity();
-        final PreferenceManager preferenceManager = PreferenceManager.getInstance();
-        boolean darkTheme = preferenceManager.getUseTheme() != 0 || ((BrowserActivity) activity).isIncognito();
->>>>>>> b0c1bcc0
+        boolean darkTheme = mPreferenceManager.getUseTheme() != 0 || ((BrowserActivity) activity).isIncognito();
         mWebpageBitmap = ThemeUtils.getThemedBitmap(activity, R.drawable.ic_webpage, darkTheme);
         mFolderBitmap = ThemeUtils.getThemedBitmap(activity, R.drawable.ic_folder, darkTheme);
         mIconColor = darkTheme ? ThemeUtils.getIconDarkThemeColor(activity) :
@@ -245,8 +230,8 @@
         if (event.item.isFolder()) {
             setBookmarkDataSet(mBookmarkManager.getBookmarksFromFolder(null, true), false);
         } else {
-            mBookmarkAdapter.notifyDataSetChanged();
-        }
+        mBookmarkAdapter.notifyDataSetChanged();
+    }
     }
 
     private void setBookmarkDataSet(List<HistoryItem> items, boolean animate) {
@@ -311,11 +296,7 @@
         if (item.isFolder()) {
             mBookmarksDialogBuilder.showBookmarkFolderLongPressedDialog(getContext(), item);
         } else {
-<<<<<<< HEAD
-            bookmarksDialogBuilder.showLongPressLinkDialog(getContext(), item.getUrl());
-=======
-            mBookmarksDialogBuilder.showLongPressedDialogForUrl(getContext(), item);
->>>>>>> b0c1bcc0
+            mBookmarksDialogBuilder.showLongPressLinkDialog(getContext(), item.getUrl());
         }
     }
 
