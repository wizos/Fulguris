/*
 * Copyright 2014 A.C.R. Development
 */
package acr.browser.lightning.fragment;

import android.app.Activity;
import android.content.DialogInterface;
import android.os.Bundle;
import android.os.Environment;
import android.preference.CheckBoxPreference;
import android.preference.Preference;
import android.preference.PreferenceFragment;
import android.support.v4.content.ContextCompat;
import android.support.v7.app.AlertDialog;
import android.text.Editable;
import android.text.InputFilter;
import android.text.TextWatcher;
import android.view.View;
import android.view.ViewGroup;
import android.widget.EditText;
import android.widget.LinearLayout;

import acr.browser.lightning.R;
import acr.browser.lightning.constant.Constants;
import acr.browser.lightning.download.DownloadHandler;
import acr.browser.lightning.preference.PreferenceManager;
import acr.browser.lightning.utils.ProxyUtils;
import acr.browser.lightning.utils.ThemeUtils;
import acr.browser.lightning.utils.Utils;

public class GeneralSettingsFragment extends LightningPreferenceFragment implements Preference.OnPreferenceClickListener, Preference.OnPreferenceChangeListener {

    private static final String SETTINGS_PROXY = "proxy";
    private static final String SETTINGS_FLASH = "cb_flash";
    private static final String SETTINGS_ADS = "cb_ads";
    private static final String SETTINGS_IMAGES = "cb_images";
    private static final String SETTINGS_JAVASCRIPT = "cb_javascript";
    private static final String SETTINGS_COLORMODE = "cb_colormode";
    private static final String SETTINGS_USERAGENT = "agent";
    private static final String SETTINGS_DOWNLOAD = "download";
    private static final String SETTINGS_HOME = "home";
    private static final String SETTINGS_SEARCHENGINE = "search";
    private static final String SETTINGS_GOOGLESUGGESTIONS = "google_suggestions";
    private static final String SETTINGS_DRAWERTABS = "cb_drawertabs";

    private Activity mActivity;
    private static final int API = android.os.Build.VERSION.SDK_INT;
    private CharSequence[] mProxyChoices;
    private Preference proxy, useragent, downloadloc, home, searchengine;
    private String mDownloadLocation;
    private int mAgentChoice;
    private String mHomepage;
    private CheckBoxPreference cbFlash, cbAds, cbImages, cbJsScript, cbColorMode, cbgooglesuggest, cbDrawerTabs;

    @Override
    public void onCreate(Bundle savedInstanceState) {
        super.onCreate(savedInstanceState);
        // Load the preferences from an XML resource
        addPreferencesFromResource(R.xml.preference_general);

        mActivity = getActivity();

        initPrefs();
    }

    private void initPrefs() {
        proxy = findPreference(SETTINGS_PROXY);
        useragent = findPreference(SETTINGS_USERAGENT);
        downloadloc = findPreference(SETTINGS_DOWNLOAD);
        home = findPreference(SETTINGS_HOME);
        searchengine = findPreference(SETTINGS_SEARCHENGINE);

        cbFlash = (CheckBoxPreference) findPreference(SETTINGS_FLASH);
        cbAds = (CheckBoxPreference) findPreference(SETTINGS_ADS);
        cbImages = (CheckBoxPreference) findPreference(SETTINGS_IMAGES);
        cbJsScript = (CheckBoxPreference) findPreference(SETTINGS_JAVASCRIPT);
        cbColorMode = (CheckBoxPreference) findPreference(SETTINGS_COLORMODE);
        cbgooglesuggest = (CheckBoxPreference) findPreference(SETTINGS_GOOGLESUGGESTIONS);
        cbDrawerTabs = (CheckBoxPreference) findPreference(SETTINGS_DRAWERTABS);

        proxy.setOnPreferenceClickListener(this);
        useragent.setOnPreferenceClickListener(this);
        downloadloc.setOnPreferenceClickListener(this);
        home.setOnPreferenceClickListener(this);
        searchengine.setOnPreferenceClickListener(this);
        cbFlash.setOnPreferenceChangeListener(this);
        cbAds.setOnPreferenceChangeListener(this);
        cbImages.setOnPreferenceChangeListener(this);
        cbJsScript.setOnPreferenceChangeListener(this);
        cbColorMode.setOnPreferenceChangeListener(this);
        cbgooglesuggest.setOnPreferenceChangeListener(this);
        cbDrawerTabs.setOnPreferenceChangeListener(this);

        mAgentChoice = preferenceManager.getUserAgentChoice();
        mHomepage = preferenceManager.getHomepage();
        mDownloadLocation = preferenceManager.getDownloadDirectory();
        mProxyChoices = getResources().getStringArray(R.array.proxy_choices_array);

        int choice = preferenceManager.getProxyChoice();
        if (choice == Constants.PROXY_MANUAL) {
            proxy.setSummary(preferenceManager.getProxyHost() + ':' + preferenceManager.getProxyPort());
        } else {
            proxy.setSummary(mProxyChoices[choice]);
        }

        if (API >= 19) {
            preferenceManager.setFlashSupport(0);
        }

        setSearchEngineSummary(preferenceManager.getSearchChoice());

        downloadloc.setSummary(mDownloadLocation);

        if (mHomepage.contains("about:home")) {
            home.setSummary(getResources().getString(R.string.action_homepage));
        } else if (mHomepage.contains("about:blank")) {
            home.setSummary(getResources().getString(R.string.action_blank));
        } else if (mHomepage.contains("about:bookmarks")) {
            home.setSummary(getResources().getString(R.string.action_bookmarks));
        } else {
            home.setSummary(mHomepage);
        }

        switch (mAgentChoice) {
            case 1:
                useragent.setSummary(getResources().getString(R.string.agent_default));
                break;
            case 2:
                useragent.setSummary(getResources().getString(R.string.agent_desktop));
                break;
            case 3:
                useragent.setSummary(getResources().getString(R.string.agent_mobile));
                break;
            case 4:
                useragent.setSummary(getResources().getString(R.string.agent_custom));
        }

        int flashNum = preferenceManager.getFlashSupport();
        boolean imagesBool = preferenceManager.getBlockImagesEnabled();
        boolean enableJSBool = preferenceManager.getJavaScriptEnabled();

//        proxy.setEnabled(Constants.FULL_VERSION);
        cbAds.setEnabled(Constants.FULL_VERSION);
        cbFlash.setEnabled(API < 19);

        cbImages.setChecked(imagesBool);
        cbJsScript.setChecked(enableJSBool);
        cbFlash.setChecked(flashNum > 0);
        cbAds.setChecked(Constants.FULL_VERSION && preferenceManager.getAdBlockEnabled());
        cbColorMode.setChecked(preferenceManager.getColorModeEnabled());
        cbgooglesuggest.setChecked(preferenceManager.getGoogleSearchSuggestionsEnabled());
        cbDrawerTabs.setChecked(preferenceManager.getShowTabsInDrawer(true));
    }

    private void searchUrlPicker() {
        final AlertDialog.Builder urlPicker = new AlertDialog.Builder(mActivity);
        urlPicker.setTitle(getResources().getString(R.string.custom_url));
        final EditText getSearchUrl = new EditText(mActivity);
        String mSearchUrl = preferenceManager.getSearchUrl();
        getSearchUrl.setText(mSearchUrl);
        urlPicker.setView(getSearchUrl);
        urlPicker.setPositiveButton(getResources().getString(R.string.action_ok),
                new DialogInterface.OnClickListener() {
                    @Override
                    public void onClick(DialogInterface dialog, int which) {
                        String text = getSearchUrl.getText().toString();
                        preferenceManager.setSearchUrl(text);
                        searchengine.setSummary(getResources().getString(R.string.custom_url) + ": "
                                + text);
                    }
                });
        urlPicker.show();
    }

    private void getFlashChoice() {
        AlertDialog.Builder builder = new AlertDialog.Builder(mActivity);
        builder.setTitle(mActivity.getResources().getString(R.string.title_flash));
        builder.setMessage(getResources().getString(R.string.flash))
                .setCancelable(true)
                .setPositiveButton(getResources().getString(R.string.action_manual),
                        new DialogInterface.OnClickListener() {
                            @Override
                            public void onClick(DialogInterface dialog, int id) {
                                preferenceManager.setFlashSupport(1);
                            }
                        })
                .setNegativeButton(getResources().getString(R.string.action_auto),
                        new DialogInterface.OnClickListener() {

                            @Override
                            public void onClick(DialogInterface dialog, int which) {
                                preferenceManager.setFlashSupport(2);
                            }
                        }).setOnCancelListener(new DialogInterface.OnCancelListener() {

            @Override
            public void onCancel(DialogInterface dialog) {
                preferenceManager.setFlashSupport(0);
            }

        });
        AlertDialog alert = builder.create();
        alert.show();
    }

    private void proxyChoicePicker() {
        AlertDialog.Builder picker = new AlertDialog.Builder(mActivity);
        picker.setTitle(getResources().getString(R.string.http_proxy));
        picker.setSingleChoiceItems(mProxyChoices, preferenceManager.getProxyChoice(),
                new DialogInterface.OnClickListener() {

                    @Override
                    public void onClick(DialogInterface dialog, int which) {
                        setProxyChoice(which);
                    }
                });
        picker.setNeutralButton(getResources().getString(R.string.action_ok), null);
        picker.show();
    }

    private void setProxyChoice(int choice) {
        switch (choice) {
            case Constants.PROXY_ORBOT:
                choice = ProxyUtils.setProxyChoice(choice, mActivity);
                break;
            case Constants.PROXY_I2P:
                choice = ProxyUtils.setProxyChoice(choice, mActivity);
                break;
            case Constants.PROXY_MANUAL:
                manualProxyPicker();
                break;
        }

        preferenceManager.setProxyChoice(choice);
        if (choice < mProxyChoices.length)
            proxy.setSummary(mProxyChoices[choice]);
    }

    private void manualProxyPicker() {
        View v = mActivity.getLayoutInflater().inflate(R.layout.picker_manual_proxy, null);
        final EditText eProxyHost = (EditText) v.findViewById(R.id.proxyHost);
        final EditText eProxyPort = (EditText) v.findViewById(R.id.proxyPort);

        // Limit the number of characters since the port needs to be of type int
        // Use input filters to limite the EditText length and determine the max
        // length by using length of integer MAX_VALUE
        int maxCharacters = Integer.toString(Integer.MAX_VALUE).length();
        InputFilter[] filterArray = new InputFilter[1];
        filterArray[0] = new InputFilter.LengthFilter(maxCharacters - 1);
        eProxyPort.setFilters(filterArray);

        eProxyHost.setText(preferenceManager.getProxyHost());
        eProxyPort.setText(Integer.toString(preferenceManager.getProxyPort()));

        new AlertDialog.Builder(mActivity)
                .setTitle(R.string.manual_proxy)
                .setView(v)
                .setPositiveButton(R.string.action_ok, new DialogInterface.OnClickListener() {
                    @Override
                    public void onClick(DialogInterface dialogInterface, int i) {
                        String proxyHost = eProxyHost.getText().toString();
                        int proxyPort;
                        try {
                            // Try/Catch in case the user types an empty string or a number
                            // larger than max integer
                            proxyPort = Integer.parseInt(eProxyPort.getText().toString());
                        } catch (NumberFormatException ignored) {
                            proxyPort = preferenceManager.getProxyPort();
                        }
                        preferenceManager.setProxyHost(proxyHost);
                        preferenceManager.setProxyPort(proxyPort);
                        proxy.setSummary(proxyHost + ':' + proxyPort);
                    }
                }).show();
    }

    private void searchDialog() {
        AlertDialog.Builder picker = new AlertDialog.Builder(mActivity);
        picker.setTitle(getResources().getString(R.string.title_search_engine));
        CharSequence[] chars = {getResources().getString(R.string.custom_url), "Google",
                "Ask", "Bing", "Yahoo", "StartPage", "StartPage (Mobile)",
                "DuckDuckGo (Privacy)", "DuckDuckGo Lite (Privacy)", "Baidu (Chinese)",
                "Yandex (Russian)"};

        int n = preferenceManager.getSearchChoice();

        picker.setSingleChoiceItems(chars, n, new DialogInterface.OnClickListener() {

            @Override
            public void onClick(DialogInterface dialog, int which) {
                preferenceManager.setSearchChoice(which);
                setSearchEngineSummary(which);
            }
        });
        picker.setNeutralButton(getResources().getString(R.string.action_ok), null);
        picker.show();
    }

    private void homepageDialog() {
        AlertDialog.Builder picker = new AlertDialog.Builder(mActivity);
        picker.setTitle(getResources().getString(R.string.home));
        mHomepage = preferenceManager.getHomepage();
        int n;
        if (mHomepage.contains("about:home")) {
            n = 1;
        } else if (mHomepage.contains("about:blank")) {
            n = 2;
        } else if (mHomepage.contains("about:bookmarks")) {
            n = 3;
        } else {
            n = 4;
        }

        picker.setSingleChoiceItems(R.array.homepage, n - 1,
                new DialogInterface.OnClickListener() {
                    @Override
                    public void onClick(DialogInterface dialog, int which) {
                        switch (which + 1) {
                            case 1:
                                preferenceManager.setHomepage("about:home");
                                home.setSummary(getResources().getString(R.string.action_homepage));
                                break;
                            case 2:
                                preferenceManager.setHomepage("about:blank");
                                home.setSummary(getResources().getString(R.string.action_blank));
                                break;
                            case 3:
                                preferenceManager.setHomepage("about:bookmarks");
                                home.setSummary(getResources().getString(R.string.action_bookmarks));
                                break;
                            case 4:
                                homePicker();
                                break;
                        }
                    }
                });
        picker.setNeutralButton(getResources().getString(R.string.action_ok), null);
        picker.show();
    }

    private void homePicker() {
        final AlertDialog.Builder homePicker = new AlertDialog.Builder(mActivity);
        homePicker.setTitle(getResources().getString(R.string.title_custom_homepage));
        final EditText getHome = new EditText(mActivity);
        mHomepage = preferenceManager.getHomepage();
        if (!mHomepage.startsWith("about:")) {
            getHome.setText(mHomepage);
        } else {
            getHome.setText("http://www.google.com");
        }
        homePicker.setView(getHome);
        homePicker.setPositiveButton(getResources().getString(R.string.action_ok),
                new DialogInterface.OnClickListener() {
                    @Override
                    public void onClick(DialogInterface dialog, int which) {
                        String text = getHome.getText().toString();
                        preferenceManager.setHomepage(text);
                        home.setSummary(text);
                    }
                });
        homePicker.show();
    }

    private void downloadLocDialog() {
        AlertDialog.Builder picker = new AlertDialog.Builder(mActivity);
        picker.setTitle(getResources().getString(R.string.title_download_location));
        mDownloadLocation = preferenceManager.getDownloadDirectory();
        int n;
        if (mDownloadLocation.contains(Environment.DIRECTORY_DOWNLOADS)) {
            n = 0;
        } else {
            n = 1;
        }

        picker.setSingleChoiceItems(R.array.download_folder, n,
                new DialogInterface.OnClickListener() {
                    @Override
                    public void onClick(DialogInterface dialog, int which) {
<<<<<<< HEAD
                        switch (which + 1) {
                            case 1:
                                preferenceManager.setDownloadDirectory(Environment.DIRECTORY_DOWNLOADS);
                                downloadloc.setSummary(Constants.EXTERNAL_STORAGE + '/'
                                        + Environment.DIRECTORY_DOWNLOADS);
=======
                        switch (which) {
                            case 0:
                                mPreferences.setDownloadDirectory(DownloadHandler.DEFAULT_DOWNLOAD_PATH);
                                downloadloc.setSummary(DownloadHandler.DEFAULT_DOWNLOAD_PATH);
>>>>>>> b0c1bcc0
                                break;
                            case 1:
                                downPicker();
                                break;
                        }
                    }
                });
        picker.setNeutralButton(getResources().getString(R.string.action_ok), null);
        picker.show();
    }

    private void agentDialog() {
        AlertDialog.Builder agentPicker = new AlertDialog.Builder(mActivity);
        agentPicker.setTitle(getResources().getString(R.string.title_user_agent));
        mAgentChoice = preferenceManager.getUserAgentChoice();
        agentPicker.setSingleChoiceItems(R.array.user_agent, mAgentChoice - 1,
                new DialogInterface.OnClickListener() {
                    @Override
                    public void onClick(DialogInterface dialog, int which) {
                        preferenceManager.setUserAgentChoice(which + 1);
                        switch (which + 1) {
                            case 1:
                                useragent.setSummary(getResources().getString(R.string.agent_default));
                                break;
                            case 2:
                                useragent.setSummary(getResources().getString(R.string.agent_desktop));
                                break;
                            case 3:
                                useragent.setSummary(getResources().getString(R.string.agent_mobile));
                                break;
                            case 4:
                                useragent.setSummary(getResources().getString(R.string.agent_custom));
                                agentPicker();
                                break;
                        }
                    }
                });
        agentPicker.setNeutralButton(getResources().getString(R.string.action_ok), null);
        agentPicker.show();
    }

    private void agentPicker() {
        final AlertDialog.Builder agentStringPicker = new AlertDialog.Builder(mActivity);
        agentStringPicker.setTitle(getResources().getString(R.string.title_user_agent));
        final EditText getAgent = new EditText(mActivity);
        agentStringPicker.setView(getAgent);
        agentStringPicker.setPositiveButton(getResources().getString(R.string.action_ok),
                new DialogInterface.OnClickListener() {
                    @Override
                    public void onClick(DialogInterface dialog, int which) {
                        String text = getAgent.getText().toString();
                        preferenceManager.setUserAgentString(text);
                        useragent.setSummary(getResources().getString(R.string.agent_custom));
                    }
                });
        agentStringPicker.show();
    }

    private void downPicker() {
        final AlertDialog.Builder downLocationPicker = new AlertDialog.Builder(mActivity);
        LinearLayout layout = new LinearLayout(mActivity);
        downLocationPicker.setTitle(getResources().getString(R.string.title_download_location));
        final EditText getDownload = new EditText(mActivity);
<<<<<<< HEAD
        getDownload.setText(preferenceManager.getDownloadDirectory());
=======
        getDownload.setLayoutParams(new ViewGroup.LayoutParams(ViewGroup.LayoutParams.MATCH_PARENT,
                ViewGroup.LayoutParams.WRAP_CONTENT));
        getDownload.setText(PreferenceManager.getInstance().getDownloadDirectory());
        final int errorColor = ContextCompat.getColor(getActivity(), R.color.error_red);
        final int regularColor = ThemeUtils.getTextColor(getActivity());
        getDownload.setTextColor(regularColor);
        getDownload.addTextChangedListener(new DownloadLocationTextWatcher(getDownload, errorColor, regularColor));
        getDownload.setText(mPreferences.getDownloadDirectory());
>>>>>>> b0c1bcc0

        layout.addView(getDownload);
        downLocationPicker.setView(layout);
        downLocationPicker.setPositiveButton(getResources().getString(R.string.action_ok),
                new DialogInterface.OnClickListener() {
                    @Override
                    public void onClick(DialogInterface dialog, int which) {
                        String text = getDownload.getText().toString();
<<<<<<< HEAD
                        preferenceManager.setDownloadDirectory(text);
                        downloadloc.setSummary(Constants.EXTERNAL_STORAGE + '/' + text);
=======
                        text = DownloadHandler.addNecessarySlashes(text);
                        mPreferences.setDownloadDirectory(text);
                        downloadloc.setSummary(text);
>>>>>>> b0c1bcc0
                    }
                });
        downLocationPicker.show();
    }

    private void setSearchEngineSummary(int which) {
        switch (which) {
            case 0:
                searchUrlPicker();
                break;
            case 1:
                searchengine.setSummary("Google");
                break;
            case 2:
                searchengine.setSummary("Ask");
                break;
            case 3:
                searchengine.setSummary("Bing");
                break;
            case 4:
                searchengine.setSummary("Yahoo");
                break;
            case 5:
                searchengine.setSummary("StartPage");
                break;
            case 6:
                searchengine.setSummary("StartPage (Mobile)");
                break;
            case 7:
                searchengine.setSummary("DuckDuckGo");
                break;
            case 8:
                searchengine.setSummary("DuckDuckGo Lite");
                break;
            case 9:
                searchengine.setSummary("Baidu");
                break;
            case 10:
                searchengine.setSummary("Yandex");
        }
    }

    @Override
    public boolean onPreferenceClick(Preference preference) {
        switch (preference.getKey()) {
            case SETTINGS_PROXY:
                proxyChoicePicker();
                return true;
            case SETTINGS_USERAGENT:
                agentDialog();
                return true;
            case SETTINGS_DOWNLOAD:
                downloadLocDialog();
                return true;
            case SETTINGS_HOME:
                homepageDialog();
                return true;
            case SETTINGS_SEARCHENGINE:
                searchDialog();
                return true;
            default:
                return false;
        }
    }

    @Override
    public boolean onPreferenceChange(Preference preference, Object newValue) {
        // switch preferences
        switch (preference.getKey()) {
            case SETTINGS_FLASH:
                if (cbFlash.isChecked()) {
                    getFlashChoice();
                } else {
                    preferenceManager.setFlashSupport(0);
                }
                if (!Utils.isFlashInstalled(mActivity) && cbFlash.isChecked()) {
                    Utils.createInformativeDialog(mActivity, R.string.title_warning, R.string.dialog_adobe_not_installed);
                    cbFlash.setEnabled(false);
                    preferenceManager.setFlashSupport(0);
                }
                cbFlash.setChecked((Boolean) newValue);
                return true;
            case SETTINGS_ADS:
                preferenceManager.setAdBlockEnabled((Boolean) newValue);
                cbAds.setChecked((Boolean) newValue);
                return true;
            case SETTINGS_IMAGES:
                preferenceManager.setBlockImagesEnabled((Boolean) newValue);
                cbImages.setChecked((Boolean) newValue);
                return true;
            case SETTINGS_JAVASCRIPT:
                preferenceManager.setJavaScriptEnabled((Boolean) newValue);
                cbJsScript.setChecked((Boolean) newValue);
                return true;
            case SETTINGS_COLORMODE:
                preferenceManager.setColorModeEnabled((Boolean) newValue);
                cbColorMode.setChecked((Boolean) newValue);
                return true;
            case SETTINGS_GOOGLESUGGESTIONS:
                preferenceManager.setGoogleSearchSuggestionsEnabled((Boolean) newValue);
                cbgooglesuggest.setChecked((Boolean) newValue);
                return true;
            case SETTINGS_DRAWERTABS:
                preferenceManager.setShowTabsInDrawer((Boolean) newValue);
                cbDrawerTabs.setChecked((Boolean) newValue);
            default:
                return false;
        }
    }

    private static class DownloadLocationTextWatcher implements TextWatcher {
        private final EditText getDownload;
        private final int errorColor;
        private final int regularColor;

        public DownloadLocationTextWatcher(EditText getDownload, int errorColor, int regularColor) {
            this.getDownload = getDownload;
            this.errorColor = errorColor;
            this.regularColor = regularColor;
        }

        @Override
        public void beforeTextChanged(CharSequence s, int start, int count, int after) {}

        @Override
        public void onTextChanged(CharSequence s, int start, int before, int count) {}

        @Override
        public void afterTextChanged(Editable s) {
            if (!DownloadHandler.isWriteAccessAvailable(s.toString())) {
                this.getDownload.setTextColor(this.errorColor);
            } else {
                this.getDownload.setTextColor(this.regularColor);
            }
        }
    }
}<|MERGE_RESOLUTION|>--- conflicted
+++ resolved
@@ -9,7 +9,6 @@
 import android.os.Environment;
 import android.preference.CheckBoxPreference;
 import android.preference.Preference;
-import android.preference.PreferenceFragment;
 import android.support.v4.content.ContextCompat;
 import android.support.v7.app.AlertDialog;
 import android.text.Editable;
@@ -91,23 +90,23 @@
         cbgooglesuggest.setOnPreferenceChangeListener(this);
         cbDrawerTabs.setOnPreferenceChangeListener(this);
 
-        mAgentChoice = preferenceManager.getUserAgentChoice();
-        mHomepage = preferenceManager.getHomepage();
-        mDownloadLocation = preferenceManager.getDownloadDirectory();
+        mAgentChoice = mPreferenceManager.getUserAgentChoice();
+        mHomepage = mPreferenceManager.getHomepage();
+        mDownloadLocation = mPreferenceManager.getDownloadDirectory();
         mProxyChoices = getResources().getStringArray(R.array.proxy_choices_array);
 
-        int choice = preferenceManager.getProxyChoice();
+        int choice = mPreferenceManager.getProxyChoice();
         if (choice == Constants.PROXY_MANUAL) {
-            proxy.setSummary(preferenceManager.getProxyHost() + ':' + preferenceManager.getProxyPort());
+            proxy.setSummary(mPreferenceManager.getProxyHost() + ':' + mPreferenceManager.getProxyPort());
         } else {
             proxy.setSummary(mProxyChoices[choice]);
         }
 
         if (API >= 19) {
-            preferenceManager.setFlashSupport(0);
-        }
-
-        setSearchEngineSummary(preferenceManager.getSearchChoice());
+            mPreferenceManager.setFlashSupport(0);
+        }
+
+        setSearchEngineSummary(mPreferenceManager.getSearchChoice());
 
         downloadloc.setSummary(mDownloadLocation);
 
@@ -135,9 +134,9 @@
                 useragent.setSummary(getResources().getString(R.string.agent_custom));
         }
 
-        int flashNum = preferenceManager.getFlashSupport();
-        boolean imagesBool = preferenceManager.getBlockImagesEnabled();
-        boolean enableJSBool = preferenceManager.getJavaScriptEnabled();
+        int flashNum = mPreferenceManager.getFlashSupport();
+        boolean imagesBool = mPreferenceManager.getBlockImagesEnabled();
+        boolean enableJSBool = mPreferenceManager.getJavaScriptEnabled();
 
 //        proxy.setEnabled(Constants.FULL_VERSION);
         cbAds.setEnabled(Constants.FULL_VERSION);
@@ -146,17 +145,17 @@
         cbImages.setChecked(imagesBool);
         cbJsScript.setChecked(enableJSBool);
         cbFlash.setChecked(flashNum > 0);
-        cbAds.setChecked(Constants.FULL_VERSION && preferenceManager.getAdBlockEnabled());
-        cbColorMode.setChecked(preferenceManager.getColorModeEnabled());
-        cbgooglesuggest.setChecked(preferenceManager.getGoogleSearchSuggestionsEnabled());
-        cbDrawerTabs.setChecked(preferenceManager.getShowTabsInDrawer(true));
+        cbAds.setChecked(Constants.FULL_VERSION && mPreferenceManager.getAdBlockEnabled());
+        cbColorMode.setChecked(mPreferenceManager.getColorModeEnabled());
+        cbgooglesuggest.setChecked(mPreferenceManager.getGoogleSearchSuggestionsEnabled());
+        cbDrawerTabs.setChecked(mPreferenceManager.getShowTabsInDrawer(true));
     }
 
     private void searchUrlPicker() {
         final AlertDialog.Builder urlPicker = new AlertDialog.Builder(mActivity);
         urlPicker.setTitle(getResources().getString(R.string.custom_url));
         final EditText getSearchUrl = new EditText(mActivity);
-        String mSearchUrl = preferenceManager.getSearchUrl();
+        String mSearchUrl = mPreferenceManager.getSearchUrl();
         getSearchUrl.setText(mSearchUrl);
         urlPicker.setView(getSearchUrl);
         urlPicker.setPositiveButton(getResources().getString(R.string.action_ok),
@@ -164,7 +163,7 @@
                     @Override
                     public void onClick(DialogInterface dialog, int which) {
                         String text = getSearchUrl.getText().toString();
-                        preferenceManager.setSearchUrl(text);
+                        mPreferenceManager.setSearchUrl(text);
                         searchengine.setSummary(getResources().getString(R.string.custom_url) + ": "
                                 + text);
                     }
@@ -181,7 +180,7 @@
                         new DialogInterface.OnClickListener() {
                             @Override
                             public void onClick(DialogInterface dialog, int id) {
-                                preferenceManager.setFlashSupport(1);
+                                mPreferenceManager.setFlashSupport(1);
                             }
                         })
                 .setNegativeButton(getResources().getString(R.string.action_auto),
@@ -189,13 +188,13 @@
 
                             @Override
                             public void onClick(DialogInterface dialog, int which) {
-                                preferenceManager.setFlashSupport(2);
+                                mPreferenceManager.setFlashSupport(2);
                             }
                         }).setOnCancelListener(new DialogInterface.OnCancelListener() {
 
             @Override
             public void onCancel(DialogInterface dialog) {
-                preferenceManager.setFlashSupport(0);
+                mPreferenceManager.setFlashSupport(0);
             }
 
         });
@@ -206,7 +205,7 @@
     private void proxyChoicePicker() {
         AlertDialog.Builder picker = new AlertDialog.Builder(mActivity);
         picker.setTitle(getResources().getString(R.string.http_proxy));
-        picker.setSingleChoiceItems(mProxyChoices, preferenceManager.getProxyChoice(),
+        picker.setSingleChoiceItems(mProxyChoices, mPreferenceManager.getProxyChoice(),
                 new DialogInterface.OnClickListener() {
 
                     @Override
@@ -231,7 +230,7 @@
                 break;
         }
 
-        preferenceManager.setProxyChoice(choice);
+        mPreferenceManager.setProxyChoice(choice);
         if (choice < mProxyChoices.length)
             proxy.setSummary(mProxyChoices[choice]);
     }
@@ -249,8 +248,8 @@
         filterArray[0] = new InputFilter.LengthFilter(maxCharacters - 1);
         eProxyPort.setFilters(filterArray);
 
-        eProxyHost.setText(preferenceManager.getProxyHost());
-        eProxyPort.setText(Integer.toString(preferenceManager.getProxyPort()));
+        eProxyHost.setText(mPreferenceManager.getProxyHost());
+        eProxyPort.setText(Integer.toString(mPreferenceManager.getProxyPort()));
 
         new AlertDialog.Builder(mActivity)
                 .setTitle(R.string.manual_proxy)
@@ -265,10 +264,10 @@
                             // larger than max integer
                             proxyPort = Integer.parseInt(eProxyPort.getText().toString());
                         } catch (NumberFormatException ignored) {
-                            proxyPort = preferenceManager.getProxyPort();
+                            proxyPort = mPreferenceManager.getProxyPort();
                         }
-                        preferenceManager.setProxyHost(proxyHost);
-                        preferenceManager.setProxyPort(proxyPort);
+                        mPreferenceManager.setProxyHost(proxyHost);
+                        mPreferenceManager.setProxyPort(proxyPort);
                         proxy.setSummary(proxyHost + ':' + proxyPort);
                     }
                 }).show();
@@ -282,13 +281,13 @@
                 "DuckDuckGo (Privacy)", "DuckDuckGo Lite (Privacy)", "Baidu (Chinese)",
                 "Yandex (Russian)"};
 
-        int n = preferenceManager.getSearchChoice();
+        int n = mPreferenceManager.getSearchChoice();
 
         picker.setSingleChoiceItems(chars, n, new DialogInterface.OnClickListener() {
 
             @Override
             public void onClick(DialogInterface dialog, int which) {
-                preferenceManager.setSearchChoice(which);
+                mPreferenceManager.setSearchChoice(which);
                 setSearchEngineSummary(which);
             }
         });
@@ -299,7 +298,7 @@
     private void homepageDialog() {
         AlertDialog.Builder picker = new AlertDialog.Builder(mActivity);
         picker.setTitle(getResources().getString(R.string.home));
-        mHomepage = preferenceManager.getHomepage();
+        mHomepage = mPreferenceManager.getHomepage();
         int n;
         if (mHomepage.contains("about:home")) {
             n = 1;
@@ -317,15 +316,15 @@
                     public void onClick(DialogInterface dialog, int which) {
                         switch (which + 1) {
                             case 1:
-                                preferenceManager.setHomepage("about:home");
+                                mPreferenceManager.setHomepage("about:home");
                                 home.setSummary(getResources().getString(R.string.action_homepage));
                                 break;
                             case 2:
-                                preferenceManager.setHomepage("about:blank");
+                                mPreferenceManager.setHomepage("about:blank");
                                 home.setSummary(getResources().getString(R.string.action_blank));
                                 break;
                             case 3:
-                                preferenceManager.setHomepage("about:bookmarks");
+                                mPreferenceManager.setHomepage("about:bookmarks");
                                 home.setSummary(getResources().getString(R.string.action_bookmarks));
                                 break;
                             case 4:
@@ -342,7 +341,7 @@
         final AlertDialog.Builder homePicker = new AlertDialog.Builder(mActivity);
         homePicker.setTitle(getResources().getString(R.string.title_custom_homepage));
         final EditText getHome = new EditText(mActivity);
-        mHomepage = preferenceManager.getHomepage();
+        mHomepage = mPreferenceManager.getHomepage();
         if (!mHomepage.startsWith("about:")) {
             getHome.setText(mHomepage);
         } else {
@@ -354,7 +353,7 @@
                     @Override
                     public void onClick(DialogInterface dialog, int which) {
                         String text = getHome.getText().toString();
-                        preferenceManager.setHomepage(text);
+                        mPreferenceManager.setHomepage(text);
                         home.setSummary(text);
                     }
                 });
@@ -364,7 +363,7 @@
     private void downloadLocDialog() {
         AlertDialog.Builder picker = new AlertDialog.Builder(mActivity);
         picker.setTitle(getResources().getString(R.string.title_download_location));
-        mDownloadLocation = preferenceManager.getDownloadDirectory();
+        mDownloadLocation = mPreferenceManager.getDownloadDirectory();
         int n;
         if (mDownloadLocation.contains(Environment.DIRECTORY_DOWNLOADS)) {
             n = 0;
@@ -376,18 +375,10 @@
                 new DialogInterface.OnClickListener() {
                     @Override
                     public void onClick(DialogInterface dialog, int which) {
-<<<<<<< HEAD
-                        switch (which + 1) {
-                            case 1:
-                                preferenceManager.setDownloadDirectory(Environment.DIRECTORY_DOWNLOADS);
-                                downloadloc.setSummary(Constants.EXTERNAL_STORAGE + '/'
-                                        + Environment.DIRECTORY_DOWNLOADS);
-=======
                         switch (which) {
                             case 0:
-                                mPreferences.setDownloadDirectory(DownloadHandler.DEFAULT_DOWNLOAD_PATH);
+                                mPreferenceManager.setDownloadDirectory(DownloadHandler.DEFAULT_DOWNLOAD_PATH);
                                 downloadloc.setSummary(DownloadHandler.DEFAULT_DOWNLOAD_PATH);
->>>>>>> b0c1bcc0
                                 break;
                             case 1:
                                 downPicker();
@@ -402,12 +393,12 @@
     private void agentDialog() {
         AlertDialog.Builder agentPicker = new AlertDialog.Builder(mActivity);
         agentPicker.setTitle(getResources().getString(R.string.title_user_agent));
-        mAgentChoice = preferenceManager.getUserAgentChoice();
+        mAgentChoice = mPreferenceManager.getUserAgentChoice();
         agentPicker.setSingleChoiceItems(R.array.user_agent, mAgentChoice - 1,
                 new DialogInterface.OnClickListener() {
                     @Override
                     public void onClick(DialogInterface dialog, int which) {
-                        preferenceManager.setUserAgentChoice(which + 1);
+                        mPreferenceManager.setUserAgentChoice(which + 1);
                         switch (which + 1) {
                             case 1:
                                 useragent.setSummary(getResources().getString(R.string.agent_default));
@@ -439,7 +430,7 @@
                     @Override
                     public void onClick(DialogInterface dialog, int which) {
                         String text = getAgent.getText().toString();
-                        preferenceManager.setUserAgentString(text);
+                        mPreferenceManager.setUserAgentString(text);
                         useragent.setSummary(getResources().getString(R.string.agent_custom));
                     }
                 });
@@ -451,18 +442,14 @@
         LinearLayout layout = new LinearLayout(mActivity);
         downLocationPicker.setTitle(getResources().getString(R.string.title_download_location));
         final EditText getDownload = new EditText(mActivity);
-<<<<<<< HEAD
-        getDownload.setText(preferenceManager.getDownloadDirectory());
-=======
         getDownload.setLayoutParams(new ViewGroup.LayoutParams(ViewGroup.LayoutParams.MATCH_PARENT,
                 ViewGroup.LayoutParams.WRAP_CONTENT));
-        getDownload.setText(PreferenceManager.getInstance().getDownloadDirectory());
+        getDownload.setText(mPreferenceManager.getDownloadDirectory());
         final int errorColor = ContextCompat.getColor(getActivity(), R.color.error_red);
         final int regularColor = ThemeUtils.getTextColor(getActivity());
         getDownload.setTextColor(regularColor);
         getDownload.addTextChangedListener(new DownloadLocationTextWatcher(getDownload, errorColor, regularColor));
-        getDownload.setText(mPreferences.getDownloadDirectory());
->>>>>>> b0c1bcc0
+        getDownload.setText(mPreferenceManager.getDownloadDirectory());
 
         layout.addView(getDownload);
         downLocationPicker.setView(layout);
@@ -471,14 +458,9 @@
                     @Override
                     public void onClick(DialogInterface dialog, int which) {
                         String text = getDownload.getText().toString();
-<<<<<<< HEAD
-                        preferenceManager.setDownloadDirectory(text);
-                        downloadloc.setSummary(Constants.EXTERNAL_STORAGE + '/' + text);
-=======
                         text = DownloadHandler.addNecessarySlashes(text);
-                        mPreferences.setDownloadDirectory(text);
+                        mPreferenceManager.setDownloadDirectory(text);
                         downloadloc.setSummary(text);
->>>>>>> b0c1bcc0
                     }
                 });
         downLocationPicker.show();
@@ -552,37 +534,37 @@
                 if (cbFlash.isChecked()) {
                     getFlashChoice();
                 } else {
-                    preferenceManager.setFlashSupport(0);
+                    mPreferenceManager.setFlashSupport(0);
                 }
                 if (!Utils.isFlashInstalled(mActivity) && cbFlash.isChecked()) {
                     Utils.createInformativeDialog(mActivity, R.string.title_warning, R.string.dialog_adobe_not_installed);
                     cbFlash.setEnabled(false);
-                    preferenceManager.setFlashSupport(0);
+                    mPreferenceManager.setFlashSupport(0);
                 }
                 cbFlash.setChecked((Boolean) newValue);
                 return true;
             case SETTINGS_ADS:
-                preferenceManager.setAdBlockEnabled((Boolean) newValue);
+                mPreferenceManager.setAdBlockEnabled((Boolean) newValue);
                 cbAds.setChecked((Boolean) newValue);
                 return true;
             case SETTINGS_IMAGES:
-                preferenceManager.setBlockImagesEnabled((Boolean) newValue);
+                mPreferenceManager.setBlockImagesEnabled((Boolean) newValue);
                 cbImages.setChecked((Boolean) newValue);
                 return true;
             case SETTINGS_JAVASCRIPT:
-                preferenceManager.setJavaScriptEnabled((Boolean) newValue);
+                mPreferenceManager.setJavaScriptEnabled((Boolean) newValue);
                 cbJsScript.setChecked((Boolean) newValue);
                 return true;
             case SETTINGS_COLORMODE:
-                preferenceManager.setColorModeEnabled((Boolean) newValue);
+                mPreferenceManager.setColorModeEnabled((Boolean) newValue);
                 cbColorMode.setChecked((Boolean) newValue);
                 return true;
             case SETTINGS_GOOGLESUGGESTIONS:
-                preferenceManager.setGoogleSearchSuggestionsEnabled((Boolean) newValue);
+                mPreferenceManager.setGoogleSearchSuggestionsEnabled((Boolean) newValue);
                 cbgooglesuggest.setChecked((Boolean) newValue);
                 return true;
             case SETTINGS_DRAWERTABS:
-                preferenceManager.setShowTabsInDrawer((Boolean) newValue);
+                mPreferenceManager.setShowTabsInDrawer((Boolean) newValue);
                 cbDrawerTabs.setChecked((Boolean) newValue);
             default:
                 return false;
