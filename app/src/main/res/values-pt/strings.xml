--- conflicted
+++ resolved
@@ -134,9 +134,6 @@
     <string name="hint_password">Palavra-passe</string>
     <string name="google_suggestions">Sugestões de pesquisa</string>
     <string name="powered_by_google">Disponibilizado por Google</string>
-<<<<<<< HEAD
-    <string name="use_tor_prompt">Parece que você tem o Orbot instalado. Gostaria de utilizar a rede Tor?</string>
-=======
     <string name="title_adblock">AdBlock</string>
     <string name="message_adblock">O AdBlock apenas está disponível na versão paga, o Lightning Browser+. Esta versão está disponível na loja Google.</string>
     <string name="enable_orbot">Ativar Orbot</string>
@@ -152,7 +149,6 @@
     <string name="port">Porta:</string>
 	<string name="use_tor_prompt">Parece que você tem o Orbot instalado. Gostaria de utilizar a rede Tor?</string>
 	<string name="use_i2p_prompt">Parece que você tem o I2P instalado. Gostaria de utilizar a rede I2P?</string>
->>>>>>> 67b506c5
     <string name="install_orbot">Por favor instale o Orbot para poder utilizar a rede Tor.</string>
     <string name="i2p_not_running">I2P não está a ser executado.</string>
     <string name="i2p_tunnels_not_ready">Os canais I2P ainda não estão prontos.</string>
